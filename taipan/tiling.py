#!python

# Module for creating blank TaipanTiles on a survey

# These routines are designed to return parameters for creating a TaipanTile
# based on certain criteria, e.g. maximal target density, minimal target
# density, an even grid of tiles etc.

# For creating a single tile using ra, dec and PA, the correct method is to
# directly call a new TaipanTile object

import logging

import core as tp
import time
import random
import math
import numpy as np
import copy
# import line_profiler
from threading import Thread, Lock
from joblib import Parallel, delayed
import functools
from matplotlib.cbook import flatten
#XXX
#import matplotlib.pyplot as plt

# ------
# UTILITY FUNCTIONS
# ------


def gen_pa(randomise_pa):
    """Helper function to handle randomising PAs if tile generation
    doesn't already have it built in"""
    if randomise_pa:
        return random.uniform(0., 360.)
    return 0.


def compute_bounds(ra_min, ra_max, dec_min, dec_max):
    """
    Compute the bounds for tile generation from user inputs.

    This function is a helper for other functions in this module, to allow
    for ranges which span 0 RA and/or 0 Dec. It returns the min and max values,
    but modified so they can be directly be used as ranges. This means that
    some values will become negative, so will need to be modified by
    :math:`x % 360.` before they can be directly used.

    Parameters
    ----------
    ra_min, ra_max : float
        Min and max RA values of the region to tile, in decimal
        degrees. To have a range that includes 0 degrees RA, either specify
        a negative ra_min, or have ra_min > ra_max. Defaults to None.
        
    dec_min, dec_max : float
        Min and max for declination, in decimal 
        degrees. Because of the way declination works,
        dec_min < dec_max by necessity. If this condition is not
        satisfied, dec_min and dec_max will be flipped to make it so.

    Returns
    -------
    ra_min, ra_max, dec_min, dec_max : float
        The limits modified so they can be used
        as standard ranges.

    Raises
    ------
    ValueError
        Raused if ``dec_min`` :math:`<-90`, or ``dec_max`` :math:`>90`.
    """

    # Special case - if the full range has been specified, simply return that
    # If we don't do this, the checks below will trip up on machine error(s)
    # and return weird results
    if (abs(dec_min + 90.) < 1e-5 and abs(dec_max - 90.) < 1e-5 and 
        abs(ra_min) < 1e-5 and abs(ra_max - 360.) < 1e-5):
        return ra_min, ra_max, dec_min, dec_max

    if dec_min < -90. or dec_min > 90.0:
        raise ValueError('Min declination must be >= -90.0 and <= 90.0')
    if dec_max < -90. or dec_max > 90.0:
        raise ValueError('Max declination must be >= -90.0 and <= 90.0')

    # Get the entry coordinates into the standard range
    if abs(ra_min % 360. - ra_max % 360.) < 1e-6:
        ra_min = 0.
        ra_max = 360.
    else:
        ra_max %= 360.
        if ra_min > ra_max:
            ra_min = (ra_min % 360.0) - 360.0

    dec_min = (dec_min + 90.) % 180. - 90.
    if abs(dec_max - 90.) < 1e-6:
        dec_max = 90.
    else:
        dec_max = (dec_max + 90.) % 180. - 90.
    if dec_min > dec_max:
        dec_min_old = dec_min
        dec_min = dec_max
        dec_max = dec_min_old

    return ra_min, ra_max, dec_min, dec_max


def is_within_bounds(tile, ra_min, ra_max, dec_min, dec_max, 
                     compute_bounds_forcoords=True):
    """
    Check if the tile is within the specified bounds.

    Parameters
    ----------
    tile : :class:`TaipanTile`
        The TaipanTile instance to check.
        
    ra_min, ra_max, dec_min, dec_max : float
        The bounds to check.
        
    compute_bounds : bool
        Boolean value, denoting whether to use the convert_bounds
        function to ensure the bounds are in standard format. Defaults to True.

    Returns
    -------
    within_bounds : bool
        Boolean value denoting whether the tile centre is within
        the bounds (True) or not (False).
    """
    if compute_bounds_forcoords:
        ra_min, ra_max, dec_min, dec_max = compute_bounds(ra_min, ra_max,
            dec_min, dec_max)

    within_ra = (tile.ra >= ra_min) and (tile.ra <= ra_max)
    # Special case for ra_min < 0
    if ra_min < 0.:
        within_ra = within_ra or (tile.ra - 360. >= ra_min)

    within_dec = (tile.dec >= dec_min) and (tile.dec <= dec_max)

    # print 'Individual RA, dec: %s, %s' % (str(within_ra), str(within_dec))
    within_bounds = within_ra and within_dec
    return within_bounds


# -------
# TILE CREATION FUNCTIONS
# -------

def generate_random_tile(ra_min=0.0, ra_max=360.0,
                         dec_min=-90.0, dec_max=90.0, randomise_pa=False):
    """
    Generate a randomly-placed TaipanTile within the constraints provided.

    Parameters
    ----------
    ra_min, ra_max : float
        Min and max RA values of the region to tile, in decimal 
        degrees. To have a range that includes 0 degrees RA, either specify a 
        negative ra_min, or have ra_min > ra_max.
        Defaults to 0.0 deg and 180.0 deg, respectively.
        
    dec_min, dec_max : float
        Min and max for declination, in decimal 
        degrees. Because of the way declination works,
        dec_min < dec_max by necessity. If this condition is not
        satisfied, dec_min and dec_max will be flipped to make it so.
        Defaults to -90. and + 90., respectively.
        
    randomise_pa : bool
        Boolean value denoting whether to randomise the position
        angle of the generated tiles, or use the default PA of 0 degrees.
        Defaults to False.

    Returns
    -------
    tile : :class:`TaipanTile`
        The generated TaipanTile object.
    """

    ra_min, ra_max, dec_min, dec_max = compute_bounds(ra_min, ra_max, 
                                                      dec_min, dec_max)

    # Generate a random RA and dec for the tile centre
    ra_tile = random.uniform(ra_min, ra_max) % 360.
    dec_tile = random.uniform(dec_min, dec_max)
    pa_tile = 0.
    if randomise_pa:
        pa_tile = random.uniform(0., 360.)

    new_tile = tp.TaipanTile(ra_tile, dec_tile, pa=pa_tile)
    return new_tile


def generate_SH_tiling(tiling_file, randomise_seed=True, randomise_pa=False):
    """
    Generate a list of tiles from a Sloane-Harding tiling list.

    Parameters
    ----------
    tiling_file : str
        The text file holding the Sloane-Harding tiling. These
        should be downloaded from http://neilsloane.com/icosahedral.codes/.
        
    randomise_seed : bool
        Boolean value denoting whether to randomise the location
        of the 'seed' tile, i.e. the tile that would sit at 0 RA, 0 Dec in the
        list of Sloane-Harding tiles. Randomises in RA coordinate only.
        Defaults to True
        
    randomise_pa : bool
        Boolean value denoting whether to randomise the position
        angle of the generated tiles. Defaults to False.


    Returns
    -------
    tile_list : list of :class:`TaipanTile`
        A list of TaipanTiles that have been generated from the
        Sloane-Harding tiling.
    """

    with open(tiling_file, 'r') as tiling_fileobj:
        textlines = tiling_fileobj.readlines()

    # Group the tile centres
    tile_cents = [(float(textlines[i*3]), float(textlines[i*3+1]),
                   float(textlines[i*3+2]))
                  for i in range(len(textlines) / 3)]
    # Convert X, Y, Z to RA, Dec
    tile_cents = [(np.degrees(math.atan2(c[1], c[0])),
                   np.degrees(math.acos(c[2]))- 90.)
                  for c in tile_cents]
    # print tile_cents
    # Randomise positions, if necessary
    if randomise_seed:
        ra_delta = random.uniform(0.0, 180.)
        # print '(%3.1f, %2.1f)' % (ra_delta, dec_delta)
        tile_cents = [((c[0] + ra_delta + 180.) % 360. - 180., c[1])
                      for c in tile_cents]
        # print tile_cents[0]
    # print len(tile_cents)
    else:
        # % 360 needed in default case to prevent RA values of 360, which raise exceptions
        # in the TaipanTile constructor/RA setter when not employing random_seed=True 
        tile_cents = [((c[0] + 180.) % 360. - 180., c[1]) for c in tile_cents] 

    tile_list = [tp.TaipanTile(c[0] + 180., c[1], pa=gen_pa(randomise_pa))
                 for c in tile_cents]

    return tile_list


# -------
# TILING FUNCTIONS
# -------

def tiling_consolidate(tile_list):
    """
    Attempt to consolidate a tiling into as few tiles as possible.

    It is conceivable that some tiling algorithms will produce results which
    are sub-optimal in terms of individual tile completeness. This may result
    in a number of tiles with very few science targets which could, in fact,
    be included on other, more populated tiles. This function attempts to 
    'consolidate' a tiling by shifting targets off poorly-complete tiles and
    on to more complete ones.

    Parameters
    ----------
    tile_list : list of :class:`TaipanTile`
        The list of TaipanTile objects that constitute the tiling.

    Returns
    -------
    consolidated_list : list of :class:`TaipanTile`
        The list of TaipanTile objects representing the
        consolidation of tile_list. consolidated_list will NOT preserve the
        ordering in tile_list.
    """

    logging.info('Consolidating tiling...')
    # Strip off any tiles that have no science targets assigned
    tiles_orig = len(tile_list)
    tile_list = [t for t in tile_list if t.count_assigned_targets_science() > 0]
    tiles_removed = tiles_orig - len(tile_list)
    # Sort the input tiling list by number of targets
    # Most-complete tiles appear at the start of the list
    tile_list.sort(key=lambda x: -1 * x.count_assigned_fibres())

    # We can reduce effort now by starting off the consolidated_list with all
    # those tiles that are already 100% complete
    consolidated_list = [t for t in tile_list 
        if t.count_assigned_fibres() == tp.FIBRES_PER_TILE]
    tile_list = tile_list[len(consolidated_list):]

    # Step through the tile list, attempting to re-assign targets to the more-
    # complete tiles
    # Stop once we run out of tiles to check
    targets_moved = 0
    while len(tile_list) > 0:
        logging.info('Remaining tiles to consolidate: %d' % len(tile_list))
        
        # Grab the targets out of the lowest-completeness tile. Don't
        # include science targets that are also standards.
        targets_to_redo = tile_list[-1].get_assigned_targets_science(
            return_dict=True, include_science_standards=False)
        # Try to assign these targets to another, more-complete tile
        # Be sure not to try re-assignment to the current worst tile!
        for (fibre, target) in targets_to_redo.items():
            tiles_to_try = [t for t in tile_list[:-1] 
                if target.dist_point((t.ra, t.dec)) < tp.TILE_RADIUS]
            target_reassigned = False
            
            while len(tiles_to_try) > 0 and target_reassigned == False:
                # Attempt to assign target to tile
                targets_returned, removed_targets = tiles_to_try[0].assign_tile(
                    [target], check_tile_radius=False, 
                    recompute_difficulty=False,
                    overwrite_existing=False,
                    method='priority')
                if len(targets_returned) == 0:
                    # Target has been re-assigned
                    target_reassigned = True
                    targets_moved += 1
                    removed_target = tile_list[-1].unassign_fibre(fibre)
                else:
                    # Remove the top-ranked candidate tile and go again
                    removed_tile = tiles_to_try.pop(0)
        
        # Instead of the duplicate_obs below, we could just look for 
        targets_left = tile_list[-1].get_assigned_targets_science(
            return_dict=True, include_science_standards=False)
        
        # Only continue for standards if we have no targets left.
        # NB this next piece of
        # code is mostly cut-and-paste so is bad coding practice!
        if len(targets_left)==0:
            # Grab the targets out of the lowest-completeness tile. Now only 
            # include science targets that are also standards. Note that for 
            # the Taipan Galaxy survey, this should be an empty dictionary.
            targets_to_redo = tile_list[-1].get_assigned_targets_science(
                return_dict=True, only_science_standards=True)
            
            # Try to assign these target standards to another,
            # more-complete tile
            # Be sure not to try re-assignment to the current worst tile!
            n_standards_left = len(targets_to_redo)
            for (fibre, target) in targets_to_redo.items():
                tiles_to_try = [t for t in tile_list[:-1] 
                    if target.dist_point((t.ra, t.dec)) < tp.TILE_RADIUS]
                target_reassigned = False
                
                #If this is a science target already on another tile,
                # don't try to
                #re-assign it. 
                duplicate_standards = [atile for atile in tiles_to_try if
                                       target in
                                       atile.get_assigned_targets_science()]
                if len(duplicate_standards) > 0:
                    target_reassigned = True
                while len(tiles_to_try) > 0 and target_reassigned == False:
                    # Attempt to assign target to tile
                    targets_returned, removed_targets = tiles_to_try[
                        0].assign_tile([target], check_tile_radius=False,
                                       recompute_difficulty=False,
                                       overwrite_existing=False,
                                       method='priority')
                    if len(targets_returned) == 0:
                        # Target has been re-assigned
                        target_reassigned = True
                        targets_moved += 1
                        removed_target = tile_list[-1].unassign_fibre(fibre)
                    else:
                        # Remove the top-ranked candidate tile and go again
                        removed_tile = tiles_to_try.pop(0)
                if target_reassigned:
                    n_standards_left -= 1
        else:
            n_standards_left = -1 #!!! Debug
                    
        # We have now been through all the targets to try and re-assign from
        # this tile. There are now two options:
        # If all unassigned science targets are assigned to another tile, we can 
        # burn this tile. Otherwise, the tile needs to be added to the
        # consolidated_list
        targets_left = tile_list[-1].get_assigned_targets_science()
        all_reassigned = True
        for t in targets_left:
            duplicate_obs = [atile for atile in tile_list[:-1] if t in
                             atile.get_assigned_targets_science()]
            if len(duplicate_obs)==0:
                all_reassigned = False
                break            
        if all_reassigned:
            clipped_tile = tile_list.pop(-1)
            tiles_removed += 1
            if n_standards_left != 0:
                raise UserWarning #Something is wrong!
        else:
            consolidated_list.append(tile_list.pop(-1))
            if n_standards_left == 0:
                raise UserWarning #Something is wrong!

    logging.info('%d targets shifted, %d tiles removed' % (targets_moved,
                                                           tiles_removed, ))
    return consolidated_list


def generate_tiling_byorder(candidate_targets, standard_targets, guide_targets,
                            completeness_target = 1.0,
                            tiling_method='SH', randomise_pa=True,
                            tiling_order='random',
                            randomise_SH=True, tiling_file='ipack.3.8192.txt',
                            ra_min=0.0, ra_max=360.0, dec_min=-90.0,
                            dec_max=90.0,
                            tiling_set_size=1000,
                            tile_unpick_method='sequential',
                            combined_weight=1.0,
                            sequential_ordering=(2, 1), rank_supplements=False,
                            repick_after_complete=True,
                            recompute_difficulty=True):
    """
    Generate a complete tiling based on a 'by-order' algorithm.

    This algorithm will completely fill one tile before moving
    on to the next tile in the sequence. This function will create tiles,
    attempt to completely populate them, and repeat until the requested
    completeness_target has been reached.

    There are several options available for the generation of tiles:
    
    'SH' -- Sloane-Harding tiling centres. In this method, a full grid of
    SH tiles are generated, picked in a greedy fashion, and then
    consolidated. This procedure is repeated until the ``completeness_target``
    is reached.
        
    'random' -- A tile is randomly generated within the specified RA and Dec
    limits, and then picked. The process is repeated until the
    completeness_target is reached.
        
    'random-set' -- As for 'random', but ``tiling_set_size`` tiles are generated
    at once.
        
    'random-target' -- A tile is centred on a randomly-selected remaining
    science target and is unpicked. Process is repeated until the
    ``completeness_target`` is reached.
        
    'random-target-set' -- As for 'random-target', but ``tiling_set_size`` tiles
    are generated at once.
        
    'average' -- A tile is generated at the average RA, Dec of the remaining
    science targets (this is a computationally cheap way of finding the
    location of highest remaining target density). The tile is then
    unpicked. The process repeats until completeness_target is reached,
    or until a tile cannot have science targets assigned to it (i.e. the
    average position contains no targets), and which point the ``tiling_method``
    is switched to 'random_target'.

    Parameters
    ----------
    candidate_targets : list of :class:`TaipanTarget`
        The list of :class:`TaipanTarget` (science) to tile. Each
        target in the list will appear once somewhere in the tiling, unless the
        ``completeness_target`` is reached first.
        
    guide_targets, standard_targets : list of :class:`TaipanTarget`
        Guide and standard :class:`TaipanTarget` to
        assign to the tilings. These may be repeated across tiles.
        
    completeness_target : float
        A float in the range :math:`(0, 1]` denoting what level of
        completeness is required to be achieved before the tiling can be 
        considered complete. Defaults to 1.0 (that is, all science targets 
        must be assigned).
        
    tiling_method : str
        String denoting which tiling method to use (see above). 
        Defaults to 'SH' (Sloane-Harding tile distribution.)
        
    randomise_pa : bool
        Boolean value, denoting whether to randomise the PA of the
        generated tiles. Defaults to True.
        
    tiling_order : str
        String denoting the order in which to attempt to unpick
        tiles. Only has an effect if ``tiling_method = 'SH'``, ``'random-set'``
         or ``'random-target-set'``. May have one of the following values:
        
        'random '- Randomised order
        'density' - Tiles with the highest number of candidates will be tiled
        first.
        'priority' - Tiles with the highest cumulative target priority will be
        tiled first.
            
    randomise_SH : bool
        Boolean value denoting whether to randomise the RA position
        of the 'seed' tile in the Sloane-Harding tiling. Only has an effect if
        ``tiling_method='SH'``. Defaults to True.
        
    tiling_file : str, path
        String containing the filepath to the Sloane-Harding tiling
        to use if tiling_method = 'SH'. Defaults to 'ipack.3.8192.txt',
        which is the best-coverage tiling for Taipan-sized tiles.
        
    ra_min, ra_max, dec_min, dec_max : float
        The min/max values for tile centre RA
        and Dec. Defaults to 0., 360., -90. and 90., respectively.
        
    tiling_set_size : int
        The number of tiles to generate at a time for the 
        random-set and random-target-set tiling methods. Defaults to 1000.
        
    tile_unpick_method, combined_weight, sequential_ordering, rank_supplements,
    repick_after_complete : 
        Values to pass to the tile's :any:``unpick_tile`` method for
        target assignment. See the :any:``unpick_tile`` documentation for the
        meaning and limits of these values.

    Returns
    -------
    tile_list : list of :class:`TaipanTile`
        The list of TaipanTiles corresponding to the tiling generated.
        
    completeness : float
        A float in the range [0, 1] describing the level of
        completeness achieved, that is, the percentage of targets successfully
        assigned.
        
    remaining_targets : list of :class:`TaipanTarget`
        The list of science TaipanTargets that were not
        assigned during this tiling.

    Raises
    ------
    ValueError
        Raised if any of the input restriction listed above in ``Parameters``
        are violated.
    """

    TILING_METHODS = [
        'SH',               # Sloane-Harding
        'random',           # Randomised position
        'random-set',       # Create multiples at once
        'random-target',    # Random target used as tile centre
        'random-target-set',# Create multiples at once
        'average',          # Tile position based on avg RA, Dec of targets
    ]
    if tiling_method not in TILING_METHODS:
        raise ValueError('tiling_method must be one of %s' 
            % str(TILING_METHODS))
    TILING_METHODS_SET = [TILING_METHODS[i] for i in [0, 2, 4]]
    TILING_ORDERS = [
        'random',
        'density', 
        'priority',
    ]
    if tiling_order not in TILING_ORDERS:
        raise ValueError('tiling_order must be one of %s'
            % str(TILING_ORDERS))

    tiling_set_size = int(tiling_set_size)
    if tiling_set_size <= 0:
        raise ValueError('tiling_set_size must be > 0')

    if completeness_target <= 0. or completeness_target > 1:
        raise ValueError('completeness_target must be in the range (0, 1]')

    # Push the coordinate limits into standard format
    ra_min, ra_max, dec_min, dec_max = compute_bounds(ra_min, ra_max,
        dec_min, dec_max)

    # Store the number of originally-submitted targets so we can calculate
    # the completeness achieved
    no_submitted_targets = len(candidate_targets)
    prior_tiles = []

    # Do the tiling while completeness is < the target
    logging.info('Commencing tiling, %d targets...' % no_submitted_targets)
    while (float(no_submitted_targets - len(candidate_targets)) 
        / float(no_submitted_targets)) < completeness_target:
        # Generate the next tile(s) to unpick

        if tiling_method == 'SH':
            new_tiles = generate_SH_tiling(tiling_file, 
                randomise_seed=randomise_SH, randomise_pa=randomise_pa)
        elif tiling_method == 'random':
            new_tiles = generate_random_tile(ra_min=ra_min, ra_max=ra_max,
                dec_min=dec_min, dec_max=dec_max, randomise_pa=randomise_pa)
            # print (new_tiles.ra, new_tiles.dec)
            new_tiles = [new_tiles]
        elif tiling_method == 'random-set':
            new_tiles = [generate_random_tile(ra_min=ra_min, ra_max=ra_max,
                dec_min=dec_min, dec_max=dec_max, randomise_pa=randomise_pa)
                for i in range(tiling_set_size)]
        elif tiling_method == 'random-target':
            random_tgt = random.choice(candidate_targets)
            new_tiles = tp.TaipanTile(random_tgt.ra, random_tgt.dec, 
                pa=gen_pa(randomise_pa))
            new_tiles = [new_tiles]
        elif tiling_method == 'random-target-set':
            new_tiles = []
            for i in range(tiling_set_size):
                random_tgt = random.choice(candidate_targets)
                new_tiles.append(tp.TaipanTile(random_tgt.ra, random_tgt.dec, 
                    pa=gen_pa(randomise_pa)))
        elif tiling_method == 'average':
            new_tiles = tp.TaipanTile(np.average([t.ra 
                for t in candidate_targets]),
                np.average([t.dec for t in candidate_targets]), 
                pa=gen_pa(randomise_pa))
            new_tiles = [new_tiles]

        if tiling_method in TILING_METHODS_SET:
            # Trim down to the requested RA/Dec limits
            # print ra_min, ra_max, dec_min, dec_max
            # print len(new_tiles)
            # for t in new_tiles:
            #   print t.ra, t.dec
            new_tiles = [t for t in new_tiles 
                if is_within_bounds(t, ra_min, ra_max, dec_min, dec_max,
                    compute_bounds_forcoords=True)]
            # Order the tiles as requested
            if tiling_order == 'random':
                random.shuffle(new_tiles)
            elif tiling_order == 'density':
                new_tiles.sort(key=lambda x: len(x.available_targets(
                    candidate_targets)))
            elif tiling_order == 'priority':
                new_tiles.sort(key=lambda x: np.sum([t.priority for t
                    in x.available_targets(candidate_targets)]))

        # We now need to unpick the tile(s) we have just created, using
        # existing functions
        targets_before = len(candidate_targets)
        logging.info('Beginning to tile %d tiles, %d targets...' %
                     (len(new_tiles), targets_before, ))
        i = 0
        for tile in new_tiles:
            candidate_targets, removed_targets = tile.unpick_tile(
                candidate_targets, standard_targets, guide_targets,
                overwrite_existing=False, check_tile_radius=True,
                method=tile_unpick_method, combined_weight=combined_weight,
                sequential_ordering=sequential_ordering,
                rank_supplements=rank_supplements,
                repick_after_complete=repick_after_complete,
                recompute_difficulty=recompute_difficulty)
            i += 1
            logging.info('Tile %d complete...' % i)
        print 'Tiling complete!'
        # If we are using 'random' or 'average' tiling_method, and no targets
        # have been successfully assigned, switch over to 'random-target' method
        # and return to the top of the loop
        if tiling_method in ['random', 'average'] and len(
            candidate_targets) == targets_before:
            logging.info('Failure detected in %s mode'
                         ' - switching to random-target mode' %
                         (tiling_method, ))
            tiling_method = 'random-target'
            continue

        # Combine the new tiles with existing ones
        prior_tiles += new_tiles

        # If using a 'set'/'SH' tiling method, consolidate the tiling
        if tiling_method in TILING_METHODS_SET:
            prior_tiles = tiling_consolidate(prior_tiles)

    if tiling_method not in TILING_METHODS_SET:
        prior_tiles = tiling_consolidate(prior_tiles)

    # Return the tiling, the completeness factor and the remaining targets
    final_completeness = float(no_submitted_targets 
        - len(candidate_targets)) / float(no_submitted_targets)

    return prior_tiles, final_completeness, candidate_targets


def generate_tiling_greedy(candidate_targets, standard_targets, guide_targets,
                           completeness_target=1.0,
                           ranking_method='completeness',
                           tiles=None,
                           disqualify_below_min=True,
                           tiling_method='SH', randomise_pa=True,
                           randomise_SH=True, tiling_file='ipack.3.8192.txt',
                           ra_min=0.0, ra_max=360.0, dec_min=-90.0,
                           dec_max=90.0,
                           tiling_set_size=1000,
                           tile_unpick_method='sequential', combined_weight=1.0,
                           sequential_ordering=(2, 1), rank_supplements=False,
                           repick_after_complete=True,
                           recompute_difficulty=True):
    """
    Generate a tiling based on the greedy algorithm.

    The greedy algorithm works as follows:
    
    - Generate a set of tiles covering the area of interest.
    - Unpick each tile, allowing for target duplication between tiles.
    - Select the 'best' tile from this set, and add it to the resultant
      tiling.
    - Replace the removed tile, then re-unpick the tiles in the set which are
      affected by the removal of the tile;
    - Repeat until no useful tiles remain, or the completeness target is
      reached.


    Parameters
    ----------
    candidate_targets, standard_targets, guide_targets : list of
    :class:`TaipanTarget`
        The lists of science,
        standard and guide targets to consider, respectively.
        
    completeness_target : float
        A float in the range :math:`(0, 1]` denoting the science
        target completeness to stop at. Defaults to 1.0 (full completeness).
        
    ranking_method : str
        The scheme to use for ranking the tiles. See the
        documentation for :any:`calculate_tile_score` for details.
        
    tiling_method : 
        The method by which to generate a tiling set. Currently available are:
        'SH' - Use Slaone-Harding tilings
        'user' - Use a user-provided set of :class:`TaipanTile` as the 'seed'
        tiling

    tiles : list of :class:`TaipanTile`
        List of TaipanTile objects to be used as the initial distribution of
        tiles. Only required if ``tiling_method='user'``. If
        ``tiling_method='user'`` and ``tiles`` is not provided/is not a list of
        :class:`TaipanTile`, :any:`ValueError` will be raised.
        
    randomise_pa : bool
        Optional Boolean, denoting whether to randomise the pa of
        seed tiles or not. Defaults to True.
        
    randomise_SH : bool
        Optional Boolean, denoting whether or not to randomise the
        RA of the 'seed' of the SH tiling. Defaults to True.
        
    tiling_file : str, path
        The SH tiling file to use for generating tiling centres.
        Defaults to 'ipack.3.8192.txt'.
        
    ra_min, ra_max, dec_min, dec_max : float
        The RA and Dec bounds of the region to
        be considered, in decimal degrees. To have an RA range spanning across 
        0 deg RA, either use a negative value for ra_min, or give an ra_min >
        ra_max.
        
    tiling_set_size : 
        Not relevant at the current time.
        
    tile_unpick_method : str
        The scheme to be used for unpicking tiles. Defaults to
        'sequential'. See the documentation for :any:`unpick_tile` for
        details.
        
    combined_weight, sequential_ordering : 
        Additional arguments to be used in
        the tile unpicking process. See the documentation for 
        :any:`unpick_tile`.

    rank_supplements : bool
        Optional Boolean value, denoting whether to attempt to
        assign guides/standards in priority order. Defaults to False.
        
    repick_after_complete : bool
        Boolean value, denoting whether to repick each tile
        after unpicking. Defaults to True.
        
    recompute_difficulty : bool
        Boolean value, denoting whether to recompute target
        difficulties after a tile is moved to the results lsit. Defaults to
        True.

    Returns
    -------
    tile_list : list of :class:`TaipanTile`
        The list of tiles making up the tiling.
        
    final_completeness : float
        The target completeness achieved.
        
    candidate_targets : list of :class:`TaipanTarget`
        Any targets from candidate_targets that do not
        appear in the final tiling_list (i.e. were not assigned to a successful
        tile).
    """
    
    tile_list = []

    # Input checking
    TILING_METHODS = [
        'SH',               # Sloane-Harding
        'user',             # user defined
    ]
    if tiling_method not in TILING_METHODS:
        raise ValueError('tiling_method must be one of %s' 
            % str(TILING_METHODS))

    tiling_set_size = int(tiling_set_size)
    if tiling_set_size <= 0:
        raise ValueError('tiling_set_size must be > 0')

    if completeness_target <= 0. or completeness_target > 1:
        raise ValueError('completeness_target must be in the range (0, 1]')

    if tiling_method == 'user' and tiles is None:
        raise ValueError("Must provide tiles list if tiling_method is 'user'")

    if not(isinstance(tiles, list)):
        raise ValueError('tiles must be a list of TaipanTile objects')
    if not(np.all([isinstance(t, tp.TaipanTile) for t in tiles])):
        raise ValueError('tiles must be a list of TaipanTile objects')

    # Push the coordinate limits into standard format
    ra_min, ra_max, dec_min, dec_max = compute_bounds(ra_min, ra_max,
                                                      dec_min, dec_max)
    # print ra_min, ra_max, dec_min, dec_max

    if tiling_method == 'SH':
        # Generate the SH tiling to cover the region of interest
        candidate_tiles = generate_SH_tiling(tiling_file,
                                             randomise_seed=randomise_SH,
                                             randomise_pa=randomise_pa)
        candidate_tiles = [t for t in candidate_tiles
                           if is_within_bounds(t, ra_min, ra_max,
                                               dec_min, dec_max)]
    elif tiling_method == 'user':
        # Using copy.deepcopy copies both the list *and* makes fresh copies of
        # the passed tiles list, so the original list & objects aren't
        # unexpectedly modified
        candidate_tiles = copy.deepcopy(tiles)

    # Unpick ALL of these tiles
    # Note that we are *not* updating candidate_targets during this process,
    # as overlap is allowed - instead, we will need to manually update
    # candidate_tiles once we pick the highest-ranked tile
    # Likewise, we don't want the target difficulties to change
    # Therefore, we'll assign the output of the function to a dummy variable
    logging.info('Creating initial tile unpicks...')
    i = 0
    # print len(candidate_targets)
    candidate_targets_master = candidate_targets[:]
    # Initialise some of our counter variables
    no_submitted_targets = len(candidate_targets_master)
    if no_submitted_targets == 0:
        raise ValueError('Attempting to generate a tiling with no targets!')

    for tile in candidate_tiles:
        # print 'inter: %d' % len(candidate_targets)
        burn = tile.unpick_tile(candidate_targets, standard_targets,
                                guide_targets,
                                overwrite_existing=True, check_tile_radius=True,
                                recompute_difficulty=False,
                                method=tile_unpick_method,
                                combined_weight=combined_weight,
                                sequential_ordering=sequential_ordering,
                                rank_supplements=rank_supplements,
                                repick_after_complete=False,
                                consider_removed_targets=False)
        i += 1
        logging.info('Created %d / %d tiles' % (i, len(candidate_tiles)))
    # print len(candidate_targets)

    # Compute initial rankings for all of the tiles
    ranking_list = [tile.calculate_tile_score(method=ranking_method,
        disqualify_below_min=disqualify_below_min) for tile in candidate_tiles]
    # print ranking_list

    # While we are below our completeness criteria AND the highest-ranked tile
    # is not empty, perform the greedy algorithm
    logging.info('Starting greedy tiling allocation...')
    i = 0
    while ((float(no_submitted_targets - len(candidate_targets)) 
        / float(no_submitted_targets)) < completeness_target) and (
        max(ranking_list) > 0.05):

        # Find the highest-ranked tile in the candidates_list, and remove it
        # print 'a : %d' % len(candidate_targets)
        i = np.argmax(ranking_list)
        tile_list.append(candidate_tiles.pop(i))
        best_ranking = ranking_list.pop(i)
        logging.debug('Tile selected!')
        # Record the ra and dec of the candidate for tile re-creation
        best_ra = tile_list[-1].ra
        best_dec = tile_list[-1].dec
        # print 'b : %d' % len(candidate_targets)

        # Force a wait here to see if it solves the target problem
        # time.sleep(5)

        # Strip the now-assigned targets out of the candidate_targets list,
        # then recalculate difficulties for affected remaning targets
        logging.debug('Re-computing target list...')
        # print 'c : %d' % len(candidate_targets)
        # ERROR: Something goes wrong here with the target reduction -- not all
        # of the assigned targets appear to be removed from candidate_targets
        # It works correctly for the first pass or two, and then start to not
        # work correctly
        # What's odd is that all of these variations on stripping the assigned
        # targets fail, but in the return test_tiling, ALL of the objects
        # within the tiling are members of the originally passed master
        # list of targets
        assigned_targets = tile_list[-1].get_assigned_targets_science()
        # targets_not_in_cands = [t for t in assigned_targets if t not in
        #   candidate_targets]

        # print assigned_targets
        before_targets_len = len(candidate_targets)
        for t in assigned_targets:
            candidate_targets.pop(candidate_targets.index(t))

        if len(set(assigned_targets)) != len(assigned_targets):
            logging.warning('### WARNING: target duplication detected')
        if len(candidate_targets) != before_targets_len - len(assigned_targets):
            logging.warning('### WARNING: Discrepancy found '
                            'in target list reduction')
            logging.warning('Best tile had %d science targets; only '
                            '%d removed from list' %
                            (len(assigned_targets),
                             before_targets_len - len(candidate_targets)))
            # logging.warning('I have %d assigned targets apparently '
            #                 'not in master list' %
            #                 (len(targets_not_in_cands)))
        if recompute_difficulty:
            logging.info('Re-computing target difficulties...')
            tp.compute_target_difficulties(tp.targets_in_range(
                best_ra, best_dec, candidate_targets,
                tp.TILE_RADIUS + tp.FIBRE_EXCLUSION_DIAMETER))
        # print 'e : %d' % len(candidate_targets)

        # Replace the removed tile in candidate_targets, repick any tiles
        # within 2 * TILE_RADIUS of it, and then add to the ranking_list
        candidate_tiles.append(tp.TaipanTile(best_ra, best_dec, pa=gen_pa(
            randomise_pa)))
        j = 0
        logging.info('Re-picking affected tiles...')
        # print 'f : %d' % len(candidate_targets)
        affected_tiles = [t for t in candidate_tiles
            if np.any(map(lambda x: x in t.get_assigned_targets_science(),
                assigned_targets))]
        # This won't cause the new tile to be re-picked, so manually add that
        affected_tiles.append(candidate_tiles[-1])
        for tile in affected_tiles:
            # print 'inter: %d' % len(candidate_targets)
            burn = tile.unpick_tile(candidate_targets, standard_targets,
                                    guide_targets,
                                    overwrite_existing=True,
                                    check_tile_radius=True,
                                    recompute_difficulty=False,
                                    method=tile_unpick_method,
                                    combined_weight=combined_weight,
                                    sequential_ordering=sequential_ordering,
                                    rank_supplements=rank_supplements,
                                    repick_after_complete=False,
                                    consider_removed_targets=False)
            j += 1
            logging.info('Completed %d / %d' % (j, len(affected_tiles)))
        # print 'g : %d' % len(candidate_targets)
        ranking_list = [tile.calculate_tile_score(method=ranking_method,
            disqualify_below_min=disqualify_below_min) 
            for tile in candidate_tiles]
        # print ranking_list
        # print [len(t.get_assigned_targets_science()) for t in candidate_tiles]

        logging.info('Tile has ranking score %3.1f' % (best_ranking, ))
        logging.info('Assigned tile at %3.1f, %2.1f' % (best_ra, best_dec))
        logging.info('%d targets, %d standards, %d guides' %
                     (tile_list[-1].count_assigned_targets_science(),
                      tile_list[-1].count_assigned_targets_standard(),
                      tile_list[-1].count_assigned_targets_guide(), ))
        logging.info('Now assigned %d tiles' % (len(tile_list), ))
        logging.info('Completeness achieved: %1.4f' %
                     (float(no_submitted_targets - len(candidate_targets)
                            ) / float(no_submitted_targets)))
        logging.info('Remaining targets: %d' % len(candidate_targets))
        logging.info('Remaining guides & standards: %d, %d' %
                     (len(guide_targets), len(standard_targets)))

        # If the max of the ranking_list is now 0, try switching off 
        # the disqualify flag
        if max(ranking_list) < 0.05 and disqualify_below_min:
            logging.info('Detected no remaining legal tiles - '
                         'relaxing requirements')
            disqualify_below_min = False
            ranking_list = [tile.calculate_tile_score(method=ranking_method,
                                                      disqualify_below_min=
                                                      disqualify_below_min)
                            for tile in candidate_tiles]
            # print ranking_list

    # Consolidate the tiling
    tile_list = tiling_consolidate(tile_list)
    # print ranking_list

    # Return the tiling, the completeness factor and the remaining targets
    final_completeness = float(no_submitted_targets 
        - len(candidate_targets)) / float(no_submitted_targets)

    if not repick_after_complete:
        # Do a global re-pick, given we didn't do it on the fly
        for t in tile_list:
            t.repick_tile()

    return tile_list, final_completeness, candidate_targets

<<<<<<< HEAD
=======
#Uncomment the following line for FunnelWeb line_profile.
#kernprof -l funnelweb_generate_tiling.py
#python -m line_profiler funnelweb_generate_tiling.py.lprof
#@profile
def generate_tiling_funnelweb(candidate_targets, standard_targets,
                              guide_targets,
                              completeness_target = 1.0,
                              ranking_method='priority-expsum',
                              disqualify_below_min=True,
                              tiling_method='SH', randomise_pa=True,
                              randomise_SH=True, tiling_file='ipack.3.8192.txt',
                              ra_min=0.0, ra_max=360.0, dec_min=-90.0,
                              dec_max=90.0,
                              mag_ranges_prioritise=[[5,7],
                                                     [7,8],
                                                     [9,10],
                                                     [11,12]],
                              prioritise_extra=2,
                              priority_normal=2,
                              mag_ranges=[[5,8],[7,10],[9,12],[11,14]],
                              tiling_set_size=1000,
                              tile_unpick_method='combined_weighted',
                              combined_weight=4.0,
                              sequential_ordering=(2, 1), rank_supplements=False,
                              repick_after_complete=True, exp_base=3.0,
                              recompute_difficulty=True, nthreads=0):
    """
    Generate a tiling based on the greedy algorithm operating on a set of magnitude
    ranges sequentially. Within each magnitude range, a complete set of tiles are 
    selected that enables completeness higher than the minimum priority only.

    For each magnitude range, the greedy algorithm works as follows:
    
    - Generate a set of tiles covering the area of interest.
    - Unpick each tile (meaning allocate fibers), allowing targets to be duplicated '
      between tiles.
    - Select the 'best' tile from this set, and add it to the resultant
      tiling.
    - Replace the removed tile in the list (i.e. as you probably haven't yet observed
      all targets in that part of the sky), then re-unpick the tiles in the set which are
      affected by the removal of the tile - i.e. the tile just replaced and 
      neighbouring tiles.
    - Repeat until no useful tiles remain, or the completeness target is
      reached.
    - Then go on to the next magnitude range until there are no magnitude ranges left.


    Parameters
    ----------
    candidate_targets, standard_targets, guide_targets : 
        The lists of science,
        standard and guide targets to consider, respectively. Should be lists
        of TaipanTarget objects.
        
    completeness_target : 
        A float in the range (0, 1] denoting the science
        target completeness to stop at. Defaults to 1.0 (full completeness).
        
    ranking_method : 
        The scheme to use for ranking the tiles. See the
        documentation for TaipanTile.calculate_tile_score for details.
        
    tiling_method : 
        The method by which to generate a tiling set. Currently,
        only 'SH' (Sloane-Harding tiling centres) are available.
        
    randomise_pa : 
        Optional Boolean, denoting whether to randomise the pa of
        seed tiles or not. Defaults to True.
        
    randomise_SH : 
        Optional Boolean, denoting whether or not to randomise the
        RA of the 'seed' of the SH tiling. Defaults to True.
        
    tiling_file : 
        The SH tiling file to use for generating tiling centres.
        Defaults to 'ipack.3.8192.txt'.
        
    ra_min, ra_max, dec_min, dec_max : 
        The RA and Dec bounds of the region to
        be considered, in decimal degrees. To have an RA range spanning across 
        0 deg RA, either use a negative value for ra_min, or give an ra_min >
        ra_max.
        
    mag_ranges :    
        The magnitude ranges for each set of tiles.
        
    mag_ranges_prioritise :
        The magnitude ranges to add extra priority to within each set
        of tiles.
        
    prioritise_extra :
        The additional priority to add within each of the mag_range_prioritise
    
    priority_normal :
        The standard priority level. Completeness is assessed at this priority level
        for stars in the priority magnitude range.
                
    tiling_set_size : 
        Not relevant at the current time.
        
    tile_unpick_method : 
        The scheme to be used for unpicking tiles. Defaults to
        'sequential'. See the documentation for TaipanTile.unpick_tile for 
        details.
        
    combined_weight, sequential_ordering : 
        Additional arguments to be used in
        the tile unpicking process. See the documentation for 
        TaipanTile.unpick_tile for details.
        
    rank_supplements : 
        Optional Boolean value, denoting whether to attempt to
        assign guides/standards in priority order. Defaults to False.
        
    repick_after_complete : 
        Boolean value, denoting whether to repick each tile
        after unpicking. Defaults to True.
        
    recompute_difficulty : 
        Boolean value, denoting whether to recompute target
        difficulties after a tile is moved to the results list. For funnelWeb,
        it also means recompute for each mag range. Defaults to
        True.
        
    exp_base : float, optional
        For priority-expsum, this is the base for the exponent (default 3.0)

    Returns
    -------
    tile_list : 
        The list of tiles making up the tiling.
        
    final_completeness : 
        The target completeness achieved.
        
    candidate_targets : 
        Any targets from candidate_targets that do not
        appear in the final tiling_list (i.e. were not assigned to a successful
        tile).
    """
    
    completeness_priority = priority_normal + prioritise_extra
    
    tile_lists = []

    # Input checking
    TILING_METHODS = [
        'SH',               # Sloane-Harding
    ]
    if tiling_method not in TILING_METHODS:
        raise ValueError('tiling_method must be one of %s' 
            % str(TILING_METHODS))

    tiling_set_size = int(tiling_set_size)
    if tiling_set_size <= 0:
        raise ValueError('tiling_set_size must be > 0')

    if completeness_target <= 0. or completeness_target > 1:
        raise ValueError('completeness_target must be in the range (0, 1]')

    # Push the coordinate limits into standard format
    ra_min, ra_max, dec_min, dec_max = compute_bounds(ra_min, ra_max,
        dec_min, dec_max)

    # Generate the SH tiling to cover the region of interest
    candidate_tiles = generate_SH_tiling(tiling_file, 
        randomise_seed=randomise_SH, randomise_pa=randomise_pa)
    candidate_tiles = [t for t in candidate_tiles
        if is_within_bounds(t, ra_min, ra_max, dec_min, dec_max)]

    candidate_targets_master = candidate_targets[:]
    # Initialise some of our counter variables
    no_submitted_targets = len(candidate_targets_master)
    if no_submitted_targets == 0:
        raise ValueError('Attempting to generate a tiling with no targets!')
    
    #Loop over magnitude ranges.
    disqualify_below_min_range = disqualify_below_min
    for range_ix, mag_range in enumerate(mag_ranges):
        tile_list = []
                                                           
        try:
            mag_range_prioritise = mag_ranges_prioritise[range_ix]
        except:
            mag_range_prioritise = None
            
        #Find the candidates in the correct magnitude range. If we are not in the faintest
        #magnitude range, then we have to ignore high priority targets for now, as we'd
        #rather them be observed with a long exposure time
        if mag_range_prioritise:
            if range_ix < len(mag_ranges)-1:
                candidate_targets_range = [t for t in candidate_targets 
                    if ( (mag_range_prioritise[1] <= t.mag < mag_range[1]) and #faint
                    (t.priority <= priority_normal) ) or
                    ( (mag_range[0] <= t.mag < mag_range_prioritise[1]) )] #bright
                
                # Increase the priority for targets in the priority magnitude range
                for t in candidate_targets_range:
                    if ( (mag_range_prioritise[0] <= t.mag < mag_range_prioritise[1]) and
                        t.priority >= priority_normal):
                        t.priority += prioritise_extra
            
            # In faintest bin, consider all targets
            else:
                candidate_targets_range = [t for t in candidate_targets
                    if (mag_range[0] <= t.mag < mag_range[1])]
                for t in candidate_targets_range:
                    if ( (mag_range_prioritise[0] <= t.mag < mag_range_prioritise[1]) and
                        t.priority == priority_normal):
                        t.priority += prioritise_extra                
        
        #Also find the standards in the correct magnitude range.
        standard_targets_range = [t for t in standard_targets 
            if mag_range[0] <= t.mag < mag_range[1]]
        
        logging.info("Mag range: {0:5.1f} {1:5.1f}".format(mag_range[0],
                                                           mag_range[1]))
        logging.info("Mag range to prioritize: {0:5.1f} {1:5.1f}".format(mag_range_prioritise[0],
                                                           mag_range_prioritise[1]))
        logging.info("Number of targets in this range: {0:d}".format(len(candidate_targets_range)))
                            
        #Find the guides that are not candidate targets only. These have to be copied, 
        #because the same target will be a guide for one field and not a guide for 
        #another field.
        non_candidate_guide_targets = []
        for potential_guide in guide_targets:
            if potential_guide not in candidate_targets_range:
                aguide = copy.copy(potential_guide)
                aguide.guide=True
                #WARNING: We have to set the standard and science flags as well, as this error
                #checking isn't done in core.py
                aguide.standard=False
                aguide.science=False
                non_candidate_guide_targets.append(aguide)
        
        if recompute_difficulty:
            logging.info("Computing difficulties...")
            tp.compute_target_difficulties(candidate_targets_range)

        # Unpick ALL of these tiles
        # Note that we are *not* updating candidate_targets during this process,
        # as overlap is allowed - instead, we will need to manually update
        # candidate_tiles once we pick the highest-ranked tile
        # Likewise, we don't want the target difficulties to change
        # Therefore, we'll assign the output of the function to a dummy variable
        logging.info('Creating initial tile unpicks...')
        i = 0
        if nthreads>0:
            logging.info('Creating {0:d} tiles in separate threads'.format(nthreads))
            output_lock = Lock() #Not yet used!!!
            threads = [None for i in range(nthreads)]
            for t_ix, tile in enumerate(candidate_tiles):
                threads[t_ix % nthreads] = Thread(target=tile.unpick_tile, \
                    args=(candidate_targets_range, standard_targets_range, 
                    non_candidate_guide_targets), \
                    kwargs={'overwrite_existing':True, 'check_tile_radius':True,
                    'recompute_difficulty':False,
                    'method':tile_unpick_method, 'combined_weight':combined_weight,
                    'sequential_ordering':sequential_ordering,
                    'rank_supplements':rank_supplements, 
                    'repick_after_complete':repick_after_complete,
                    'consider_removed_targets':False, 'allow_standard_targets':True})
                threads[t_ix % nthreads].start()
                if (t_ix % nthreads) == (nthreads-1):
                    for athread in threads:
                        athread.join()
            #Join any left-over threads
            for athread in threads:
                athread.join()
        else:         
            for tile in candidate_tiles:   
                burn = tile.unpick_tile(candidate_targets_range, standard_targets_range, 
                    non_candidate_guide_targets,
                    overwrite_existing=True, check_tile_radius=True,
                    recompute_difficulty=False,
                    method=tile_unpick_method, combined_weight=combined_weight,
                    sequential_ordering=sequential_ordering,
                    rank_supplements=rank_supplements, 
                    repick_after_complete=repick_after_complete,
                    consider_removed_targets=False, allow_standard_targets=True)
                i += 1
                logging.info('Created %d / %d tiles' % (i, len(candidate_tiles)))

        # Compute initial rankings for all of the tiles
        ranking_list = [tile.calculate_tile_score(method=ranking_method,
            disqualify_below_min=disqualify_below_min_range, combined_weight=combined_weight,
            exp_base=exp_base) for tile in candidate_tiles]
        # print ranking_list

        #The number of priority targets is the number of targets above
        #completeness_priority. This includes some targets that are also 
        #standards.
        n_priority_targets = 0
        for t in candidate_targets_range:
            if t.priority >= completeness_priority:
                n_priority_targets += 1
        if n_priority_targets == 0:
            raise ValueError('Require some priority targets in each mag range!')
        remaining_priority_targets = n_priority_targets


        # While we are below our completeness criteria AND the
        # highest-ranked tile
        # is not empty, perform the greedy algorithm
        logging.info('Starting greedy/Funnelweb tiling allocation...')        
        #PARALLEL - the following loop could copy tile_list, and run many versions of
        #this together. 
        i = 0
        while ((float(n_priority_targets - remaining_priority_targets) 
            / float(n_priority_targets)) < completeness_target) and (
            max(ranking_list) > 0.05): # !!! Warning: 0.05 is hardwirded here
            # - what does it mean??? It a simple proxy for max > 0

            # Find the highest-ranked tile in the candidates_list, and remove it
            i = np.argmax(ranking_list)
            tile_list.append(candidate_tiles.pop(i))
            best_ranking = ranking_list.pop(i)
            logging.info('Tile selected!')
                        
            # Record the ra and dec of the candidate for tile re-creation
            best_ra = tile_list[-1].ra
            best_dec = tile_list[-1].dec

            # Strip the now-assigned targets out of the candidate_targets list,
            # then recalculate difficulties for affected remaning targets
            logging.info('Re-computing target list...')
            assigned_targets = tile_list[-1].get_assigned_targets_science()

            # print assigned_targets
            before_targets_len = len(candidate_targets_range)
            reobserved_standards = []
            for t in assigned_targets:
                if t in candidate_targets:
                    candidate_targets.pop(candidate_targets.index(t))
                    candidate_targets_range.pop(candidate_targets_range.index(t))
                
                    #Count the priority targets we've just assigned in the same way
                    #as they were originally counted
                    if t.priority >= completeness_priority:
                        remaining_priority_targets -= 1
                    
                    #Change priorities back to normal for targets in our priority magnitude
                    #range
                    t.priority = t.priority_original
                elif t.standard:
                    reobserved_standards.append(t)
                    logging.info('Re-allocating standard ' + str(t.idn) + ' that is also a science target.')
                else:
                    logging.warning('### WARNING: Assigned a target that is neigher a candidate target nor a standard!')

            if len(set(assigned_targets)) != len(assigned_targets):
                logging.warning('### WARNING: target duplication detected')
            if len(candidate_targets_range) != before_targets_len - len(assigned_targets) + len(reobserved_standards):
                logging.warning('### WARNING: Discrepancy found '
                                'in target list reduction')
                logging.warning('Best tile had %d targets; '
                                'only %d removed from list' %
                                (len(assigned_targets),
                                 before_targets_len - len(candidate_targets)))
            if recompute_difficulty:
                logging.info('Re-computing target difficulties...')
                tp.compute_target_difficulties(tp.targets_in_range(
                    best_ra, best_dec, candidate_targets_range,
                    tp.TILE_RADIUS+tp.FIBRE_EXCLUSION_DIAMETER))
            # print 'e : %d' % len(candidate_targets)

            # Replace the removed tile in candidate_tiles, repick any tiles
            # within 2 * TILE_RADIUS of it, and then add to the ranking_list
            candidate_tiles.append(tp.TaipanTile(best_ra, best_dec, pa=gen_pa(
                randomise_pa)))
            j = 0
            logging.info('Re-picking affected tiles...')
            # print 'f : %d' % len(candidate_targets)
            # This is  a big n_tiles x n_assigned operation - lets make it faster by 
            # considering only the nearby candidate tiles (within 2 * TILE_RADIUS)
            nearby_candidate_tiles = \
                tp.targets_in_range(tile_list[-1].ra, tile_list[-1].dec, candidate_tiles, 2*tp.TILE_RADIUS)         
            affected_tiles = list({atile for atile in nearby_candidate_tiles for t in assigned_targets \
                                    if t in atile.get_assigned_targets_science()})
           
            # This won't cause the new tile to be re-picked,
            # so manually add that
            affected_tiles.append(candidate_tiles[-1])
            for tile in affected_tiles:
                # print 'inter: %d' % len(candidate_targets)
                burn = tile.unpick_tile(candidate_targets_range, standard_targets_range, 
                    non_candidate_guide_targets,
                    overwrite_existing=True, check_tile_radius=True,
                    recompute_difficulty=False,
                    method=tile_unpick_method, combined_weight=combined_weight,
                    sequential_ordering=sequential_ordering,
                    rank_supplements=rank_supplements, 
                    repick_after_complete=repick_after_complete,
                    consider_removed_targets=False, allow_standard_targets=True)
                j += 1
                logging.info('Completed %d / %d' % (j, len(affected_tiles)))
            # print 'g : %d' % len(candidate_targets)
            ranking_list = [tile.calculate_tile_score(method=ranking_method,
                disqualify_below_min=disqualify_below_min_range, combined_weight=combined_weight,
                exp_base=exp_base) for tile in candidate_tiles]
            # print ranking_list
            # print [len(t.get_assigned_targets_science()) for t in candidate_tiles]

            logging.info('Assigned tile at %3.1f, %2.1f' % (best_ra, best_dec))
            logging.info('Tile has ranking score %3.1f' % (best_ranking, ))
            logging.info('%d targets, %d standards, %d guides' %
                         (tile_list[-1].count_assigned_targets_science(),
                          tile_list[-1].count_assigned_targets_standard(),
                          tile_list[-1].count_assigned_targets_guide(), ))
            logging.info('Now assigned %d tiles' % (len(tile_list), ))
            logging.info('Priority completeness achieved: {0:1.4f}'.format(
                            (float(n_priority_targets - remaining_priority_targets) \
                            / float(n_priority_targets))) )
            logging.info('Remaining priority targets: {0:d} / {1:d}'.format(remaining_priority_targets, n_priority_targets))
            logging.info('Remaining guides & standards (this mag range): %d, %d' %
                         (len(non_candidate_guide_targets), len(standard_targets_range)))
                
            # Add the magnitude range information
            tile_list[-1].mag_min = mag_range[0]
            tile_list[-1].mag_max = mag_range[1]

            # If the max of the ranking_list is now 0, try switching off 
            # the disqualify flag
            if max(ranking_list) < 0.05 and disqualify_below_min_range:
                logging.info('Detected no remaining legal tiles - '
                             'relaxing requirements')
                disqualify_below_min_range = False
                ranking_list = [tile.calculate_tile_score(
                    method=ranking_method, combined_weight=combined_weight,
                    exp_base=exp_base, disqualify_below_min=disqualify_below_min_range) 
                    for tile in candidate_tiles]
                # print ranking_list
                
            #ZZZ Debugging plots
            if (False): #mag_range[1] > 13:
                cp = np.asarray([t.priority for t in candidate_targets])
                ptarg = np.where(cp>=5)[0]
                cras = np.asarray([t.ra for t in candidate_targets])
                cdecs = np.asarray([t.dec for t in candidate_targets])
                plt.clf()
                plt.plot(cras, cdecs, 'b.')
                plt.plot(cras[ptarg], cdecs[ptarg], 'gx')
                for tl in candidate_tiles: plt.plot(tl.ra, tl.dec, 'ro')
                plt.pause(0.001)
                #import pdb; pdb.set_trace()
                
        # Now return the priorities to as they were for the remaining targets.
        for t in candidate_targets_range:
            t.priority = t.priority_original
        #Log where we're up to:
        logging.info('** For mag range: {0:3.1f} to {1:3.1f}, '.format(mag_range_prioritise[0], mag_range_prioritise[1]))
        logging.info('Total Tiles so far = {0:d}'.format(len(tile_list)))

        # Consolidate the tiling. For FunnelWeb, we only do this for separate magnitude ranges.
        #!!! This doesn't seem to do much.
        tile_list = tiling_consolidate(tile_list)
        # print ranking_list
        tile_lists.append(tile_list)
    
    #Put all tiles in one big list now.
    tile_list=[]
    for l in tile_lists:
        tile_list.extend(l)

    # Return the tiling, the completeness factor and the remaining targets
    final_completeness = float(no_submitted_targets 
        - len(candidate_targets)) / float(no_submitted_targets)

    if not repick_after_complete:
        # Do a global re-pick, given we didn't do it on the fly
        for t in tile_list:
            t.repick_tile()

    return tile_list, final_completeness, candidate_targets

>>>>>>> 629000f7

def multicore_greedy(obj,
                     # ns=None,
                     # candidate_targets_master=None,
                     # standard_targets=None,
                     # guide_targets=None,
                     npass=1,
                     **kwargs):
    """
    DEPRECATED - early attempt to multithread the generation of tiles.
    """
    raise DeprecationWarning('multicore_greedy is deprecated, do not use!')
    # ctm = obj.available_targets(ns.candidate_targets_master)
    # st = obj.available_targets(ns.standard_targets)
    # gd = obj.available_targets(ns.guide_targets)
    # ctm = obj[1]
    # st = obj[2]
    # gd = obj[3]
    # it = obj[0]
    ns = obj[1]
    it = ns.tiles[obj[0]]
    out_list = []
    for i in range(npass):
        t = copy.copy(it)
        _, _ = t.unpick_tile(ns.ctm, ns.std,
                             ns.gds, **kwargs)
        out_list.append(t)
    return out_list


def do_repeating_target_tile_stuff(tile, npass, candidate_targets,
                                   standard_targets,
                                   guide_targets,
                                   repeat_targets=True,
                                   **kwargs):
    """
    Helper function for the current implementation of multithreading
    within :any:`generate_tiling_greedy_npasses`.

    Parameters
    ----------
    tile : :class:`TaipanTile`
        Tile to be unpicked
    npass : int
        Number of passes to make over the tile.
    candidate_targets, standard_targets, guide_targets : list of
    :class:`TaipanTarget`
        List of candidate science, standard and guide targets to assign
    repeat_targets : bool
        Can targets be repeated between tiles? Defaults to True.

    Returns
    -------
    output_tiles : list of :class:`TaipanTile`
        List of unpicked tiles, based on the input `tile`
    """
    logging.info('Tiling for field %d (RA %3.1f, DEC %2.1f)' %
                 (tile.field_id, tile.ra, tile.dec))
    if repeat_targets:
        candidate_targets_master = candidate_targets[:]
    output_tiles = []
    for i in range(npass):
        logging.debug('Pass %d of %d' % (i + 1, npass))
        # Create a tile copy
        candidate_tile = copy.copy(tile)
        # Unpick the tile based on the candidate list
        candidate_targets_master, _ = candidate_tile.unpick_tile(
            candidate_targets_master,
            standard_targets,
            guide_targets,
            **kwargs
        )
        output_tiles.append(candidate_tile)
    return output_tiles


def generate_tiling_greedy_npasses(candidate_targets, standard_targets,
                                   guide_targets,
                                   npass,
                                   ranking_method='completeness',
                                   tiles=None,
                                   ra_min=0, ra_max=360., dec_min=-90.,
                                   dec_max=90.,
                                   tile_unpick_method='sequential',
                                   combined_weight=1.0,
                                   sequential_ordering=(2, 1),
                                   rank_supplements=False,
                                   repick_after_complete=True,
                                   recompute_difficulty=True,
                                   repeat_targets=False,
                                   multicores=1):
    """
    Generate a tiling based on the greedy algorithm, but instead of going
    to some completeness target, generate the :math:`n` best tiles for each
    input tile (i.e. position).

    This algorithm works as follows:

    - Generate the best tile at the field position;
    - Remove the assigned targets from consideration and repeat n times;
    - Repeat for each tile in the input tiles.


    Parameters
    ----------
    candidate_targets, standard_targets, guide_targets : list of
    :class:`TaipanTarget`
        The lists of science,
        standard and guide targets to consider, respectively. Should be lists
        of TaipanTarget objects.

    ranking_method : str
        The scheme to use for ranking the tiles. See the
        documentation for :any:`calculate_tile_score` for details.

    tiling_method : str
        The method by which to generate a tiling set. Currently available are:
        'SH' - Use Slaone-Harding tilings
        'user' - Use a user-provided set of TaipanTiles as the 'seed' tiling

    tiles: list of :class:`TaipanTile`
        List of TaipanTile objects to be used as the initial distribution of
        tiles. Only required if tiling_method='user'. If
        ``tiling_method='user'`` and ``tiles`` is not provided/is not a list
        of :any:`TaipanTile`, :any:``ValueError`` will be raised.

    randomise_pa : bool
        Optional Boolean, denoting whether to randomise the pa of
        seed tiles or not. Defaults to True.

    randomise_SH : bool
        Optional Boolean, denoting whether or not to randomise the
        RA of the 'seed' of the SH tiling. Defaults to True.

    tiling_file : str, path
        The SH tiling file to use for generating tiling centres.
        Defaults to 'ipack.3.8192.txt'.

    ra_min, ra_max, dec_min, dec_max : float
        The RA and Dec bounds of the region to
        be considered, in decimal degrees. To have an RA range spanning across
        0 deg RA, either use a negative value for ra_min, or give an ra_min >
        ra_max.

    tiling_set_size :
        Not relevant at the current time.

    tile_unpick_method : str
        The scheme to be used for unpicking tiles. Defaults to
        'sequential'. See the documentation for :any:`unpick_tile` for
        details.

    combined_weight, sequential_ordering :
        Additional arguments to be used in
        the tile unpicking process. See the documentation for
        :any:`unpick_tile` for details.

    rank_supplements : bool
        Optional Boolean value, denoting whether to attempt to
        assign guides/standards in priority order. Defaults to False.

    repick_after_complete : bool
        Boolean value, denoting whether to repick each tile
        after unpicking. Defaults to True.

    recompute_difficulty : bool
        Boolean value, denoting whether to recompute target
        difficulties after a tile is moved to the results list. Defaults to
        True.

    repeat_targets: bool
        Boolean value, denoting whether different fields can use the same
        targets that have already been assigned (True), or if each tile
        generated must have an independent set of science targets assigned
        (False). Defaults to False.

    multicores : int
        The number of threaded processes to use in tile generation. Defaults to
        1 (i.e. no threading). We recommend you set this value to the number
        of cores in your system, or one less than.

    Returns
    -------
    tile_list : list of :class:`TaipanTile`
        The list of tiles making up the tiling.

    candidate_targets : list of :class:`TaipanTarget`
        Any targets from candidate_targets that do not
        appear in the final tiling_list (i.e. were not assigned to a successful
        tile).
    """

    # Input checking
    if not (isinstance(tiles, list)):
        raise ValueError('tiles must be a list of TaipanTile objects')
    if not (np.all([isinstance(t, tp.TaipanTile) for t in tiles])):
        raise ValueError('tiles must be a list of TaipanTile objects')
    if multicores < 1:
        raise ValueError('multicores must be >= 1')
    if not repeat_targets and multicores > 1:
        raise UserWarning('Multi-thread tiling cannot be used with '
                          'repeat_targets=False - setting multicores to 1')
        multicores = 1

    # Push the coordinate limits into standard format
    ra_min, ra_max, dec_min, dec_max = compute_bounds(ra_min, ra_max,
                                                      dec_min, dec_max)

    logging.info('Starting tile unpicking')
    no_submitted_targets = len(candidate_targets)
    if no_submitted_targets == 0:
        raise ValueError('Attempting to generate a tiling with no targets!')

    # Loop over each tile in the tiles input n times, doing a tiling
    # sequence for each an append the result to the output
    output_tiles = []
    if npass == 1:
        recompute_difficulty = False
    else:
        recompute_difficulty = True

    candidate_targets_master = candidate_targets[:]

    if multicores == 1:
        for tile in tiles:
            # Regenerate the target catalogue
            logging.info('Tiling for field %d (RA %3.1f, DEC %2.1f)' %
                         (tile.field_id, tile.ra, tile.dec))
            if repeat_targets:
                candidate_targets_master = candidate_targets[:]
            for i in range(npass):
                logging.debug('Pass %d of %d' % (i+1, npass))
                # Create a tile copy
                candidate_tile = copy.copy(tile)
                # Unpick the tile based on the candidate list
                candidate_targets_master, _ = candidate_tile.unpick_tile(
                    candidate_targets_master,
                    standard_targets,
                    guide_targets,
                    overwrite_existing=True,
                    check_tile_radius=True,
                    method=tile_unpick_method,
                    combined_weight=combined_weight,
                    sequential_ordering=sequential_ordering,
                    rank_supplements=rank_supplements,
                    repick_after_complete=repick_after_complete,
                    consider_removed_targets=False,
                    recompute_difficulty=recompute_difficulty
                )
                output_tiles.append(candidate_tile)
    else:
        # Do multicore processing

        # candidate_targets_master = multiprocessing.Array(
        #     tp.TaipanTarget, candidate_targets_master)
        # standard_targets = multiprocessing.Array(
        #     tp.TaipanTarget, standard_targets
        # )
        # guide_targets = multiprocessing.Array(
        #     tp.TaipanTarget, guide_targets
        # )

        # mgr = multiprocessing.Manager()
        # ns = mgr.Namespace()
        # ns.ctm = candidate_targets_master
        # ns.std = standard_targets
        # ns.gds = guide_targets
        # ns.tiles = tiles
        # # ns.is_running = True
        #
        # multicore_greedy_partial = functools.partial(
        #     multicore_greedy,
        #     # candidate_targets_master=candidate_targets_master,
        #     # standard_targets=standard_targets,
        #     # guide_targets=guide_targets,
        #     # ns=ns,
        #     npass=1,
        #     overwrite_existing=True,
        #     check_tile_radius=True,
        #     method=tile_unpick_method,
        #     combined_weight=combined_weight,
        #     sequential_ordering=sequential_ordering,
        #     rank_supplements=rank_supplements,
        #     repick_after_complete=repick_after_complete,
        #     consider_removed_targets=False,
        #     recompute_difficulty=recompute_difficulty
        # )
        #
        # pool = multiprocessing.Pool(multicores)
        # output_tiles = pool.map(multicore_greedy_partial,
        #                         [(
        #                             i,
        #                             # _.available_targets(
        #                             #     candidate_targets_master),
        #                             # _.available_targets(
        #                             #     standard_targets),
        #                             # _.available_targets(
        #                             #     guide_targets),
        #                             ns
        #                         ) for i in range(len(tiles))])
        # pool.close()
        # pool.join()
        #
        # output_tiles = flatten(output_tiles)

        # NEW IMPLEMENTATION: joblib
        results = Parallel(n_jobs=multicores,
                           backend="threading"
                           )(
            delayed(do_repeating_target_tile_stuff)(t, npass,
                                                    candidate_targets_master,
                                                    standard_targets,
                                                    guide_targets,
                                                    overwrite_existing=True,
                                                    check_tile_radius=True,
                                                    method=tile_unpick_method,
                                                    combined_weight=
                                                    combined_weight,
                                                    sequential_ordering=
                                                    sequential_ordering,
                                                    rank_supplements=
                                                    rank_supplements,
                                                    repick_after_complete=
                                                    repick_after_complete,
                                                    consider_removed_targets=
                                                    False,
                                                    recompute_difficulty=
                                                    recompute_difficulty
                                                    ) for t in tiles)
        output_tiles = [t for tiles in results for t in tiles]

    # Send the returned tiles back
    return output_tiles, candidate_targets_master<|MERGE_RESOLUTION|>--- conflicted
+++ resolved
@@ -1011,485 +1011,6 @@
 
     return tile_list, final_completeness, candidate_targets
 
-<<<<<<< HEAD
-=======
-#Uncomment the following line for FunnelWeb line_profile.
-#kernprof -l funnelweb_generate_tiling.py
-#python -m line_profiler funnelweb_generate_tiling.py.lprof
-#@profile
-def generate_tiling_funnelweb(candidate_targets, standard_targets,
-                              guide_targets,
-                              completeness_target = 1.0,
-                              ranking_method='priority-expsum',
-                              disqualify_below_min=True,
-                              tiling_method='SH', randomise_pa=True,
-                              randomise_SH=True, tiling_file='ipack.3.8192.txt',
-                              ra_min=0.0, ra_max=360.0, dec_min=-90.0,
-                              dec_max=90.0,
-                              mag_ranges_prioritise=[[5,7],
-                                                     [7,8],
-                                                     [9,10],
-                                                     [11,12]],
-                              prioritise_extra=2,
-                              priority_normal=2,
-                              mag_ranges=[[5,8],[7,10],[9,12],[11,14]],
-                              tiling_set_size=1000,
-                              tile_unpick_method='combined_weighted',
-                              combined_weight=4.0,
-                              sequential_ordering=(2, 1), rank_supplements=False,
-                              repick_after_complete=True, exp_base=3.0,
-                              recompute_difficulty=True, nthreads=0):
-    """
-    Generate a tiling based on the greedy algorithm operating on a set of magnitude
-    ranges sequentially. Within each magnitude range, a complete set of tiles are 
-    selected that enables completeness higher than the minimum priority only.
-
-    For each magnitude range, the greedy algorithm works as follows:
-    
-    - Generate a set of tiles covering the area of interest.
-    - Unpick each tile (meaning allocate fibers), allowing targets to be duplicated '
-      between tiles.
-    - Select the 'best' tile from this set, and add it to the resultant
-      tiling.
-    - Replace the removed tile in the list (i.e. as you probably haven't yet observed
-      all targets in that part of the sky), then re-unpick the tiles in the set which are
-      affected by the removal of the tile - i.e. the tile just replaced and 
-      neighbouring tiles.
-    - Repeat until no useful tiles remain, or the completeness target is
-      reached.
-    - Then go on to the next magnitude range until there are no magnitude ranges left.
-
-
-    Parameters
-    ----------
-    candidate_targets, standard_targets, guide_targets : 
-        The lists of science,
-        standard and guide targets to consider, respectively. Should be lists
-        of TaipanTarget objects.
-        
-    completeness_target : 
-        A float in the range (0, 1] denoting the science
-        target completeness to stop at. Defaults to 1.0 (full completeness).
-        
-    ranking_method : 
-        The scheme to use for ranking the tiles. See the
-        documentation for TaipanTile.calculate_tile_score for details.
-        
-    tiling_method : 
-        The method by which to generate a tiling set. Currently,
-        only 'SH' (Sloane-Harding tiling centres) are available.
-        
-    randomise_pa : 
-        Optional Boolean, denoting whether to randomise the pa of
-        seed tiles or not. Defaults to True.
-        
-    randomise_SH : 
-        Optional Boolean, denoting whether or not to randomise the
-        RA of the 'seed' of the SH tiling. Defaults to True.
-        
-    tiling_file : 
-        The SH tiling file to use for generating tiling centres.
-        Defaults to 'ipack.3.8192.txt'.
-        
-    ra_min, ra_max, dec_min, dec_max : 
-        The RA and Dec bounds of the region to
-        be considered, in decimal degrees. To have an RA range spanning across 
-        0 deg RA, either use a negative value for ra_min, or give an ra_min >
-        ra_max.
-        
-    mag_ranges :    
-        The magnitude ranges for each set of tiles.
-        
-    mag_ranges_prioritise :
-        The magnitude ranges to add extra priority to within each set
-        of tiles.
-        
-    prioritise_extra :
-        The additional priority to add within each of the mag_range_prioritise
-    
-    priority_normal :
-        The standard priority level. Completeness is assessed at this priority level
-        for stars in the priority magnitude range.
-                
-    tiling_set_size : 
-        Not relevant at the current time.
-        
-    tile_unpick_method : 
-        The scheme to be used for unpicking tiles. Defaults to
-        'sequential'. See the documentation for TaipanTile.unpick_tile for 
-        details.
-        
-    combined_weight, sequential_ordering : 
-        Additional arguments to be used in
-        the tile unpicking process. See the documentation for 
-        TaipanTile.unpick_tile for details.
-        
-    rank_supplements : 
-        Optional Boolean value, denoting whether to attempt to
-        assign guides/standards in priority order. Defaults to False.
-        
-    repick_after_complete : 
-        Boolean value, denoting whether to repick each tile
-        after unpicking. Defaults to True.
-        
-    recompute_difficulty : 
-        Boolean value, denoting whether to recompute target
-        difficulties after a tile is moved to the results list. For funnelWeb,
-        it also means recompute for each mag range. Defaults to
-        True.
-        
-    exp_base : float, optional
-        For priority-expsum, this is the base for the exponent (default 3.0)
-
-    Returns
-    -------
-    tile_list : 
-        The list of tiles making up the tiling.
-        
-    final_completeness : 
-        The target completeness achieved.
-        
-    candidate_targets : 
-        Any targets from candidate_targets that do not
-        appear in the final tiling_list (i.e. were not assigned to a successful
-        tile).
-    """
-    
-    completeness_priority = priority_normal + prioritise_extra
-    
-    tile_lists = []
-
-    # Input checking
-    TILING_METHODS = [
-        'SH',               # Sloane-Harding
-    ]
-    if tiling_method not in TILING_METHODS:
-        raise ValueError('tiling_method must be one of %s' 
-            % str(TILING_METHODS))
-
-    tiling_set_size = int(tiling_set_size)
-    if tiling_set_size <= 0:
-        raise ValueError('tiling_set_size must be > 0')
-
-    if completeness_target <= 0. or completeness_target > 1:
-        raise ValueError('completeness_target must be in the range (0, 1]')
-
-    # Push the coordinate limits into standard format
-    ra_min, ra_max, dec_min, dec_max = compute_bounds(ra_min, ra_max,
-        dec_min, dec_max)
-
-    # Generate the SH tiling to cover the region of interest
-    candidate_tiles = generate_SH_tiling(tiling_file, 
-        randomise_seed=randomise_SH, randomise_pa=randomise_pa)
-    candidate_tiles = [t for t in candidate_tiles
-        if is_within_bounds(t, ra_min, ra_max, dec_min, dec_max)]
-
-    candidate_targets_master = candidate_targets[:]
-    # Initialise some of our counter variables
-    no_submitted_targets = len(candidate_targets_master)
-    if no_submitted_targets == 0:
-        raise ValueError('Attempting to generate a tiling with no targets!')
-    
-    #Loop over magnitude ranges.
-    disqualify_below_min_range = disqualify_below_min
-    for range_ix, mag_range in enumerate(mag_ranges):
-        tile_list = []
-                                                           
-        try:
-            mag_range_prioritise = mag_ranges_prioritise[range_ix]
-        except:
-            mag_range_prioritise = None
-            
-        #Find the candidates in the correct magnitude range. If we are not in the faintest
-        #magnitude range, then we have to ignore high priority targets for now, as we'd
-        #rather them be observed with a long exposure time
-        if mag_range_prioritise:
-            if range_ix < len(mag_ranges)-1:
-                candidate_targets_range = [t for t in candidate_targets 
-                    if ( (mag_range_prioritise[1] <= t.mag < mag_range[1]) and #faint
-                    (t.priority <= priority_normal) ) or
-                    ( (mag_range[0] <= t.mag < mag_range_prioritise[1]) )] #bright
-                
-                # Increase the priority for targets in the priority magnitude range
-                for t in candidate_targets_range:
-                    if ( (mag_range_prioritise[0] <= t.mag < mag_range_prioritise[1]) and
-                        t.priority >= priority_normal):
-                        t.priority += prioritise_extra
-            
-            # In faintest bin, consider all targets
-            else:
-                candidate_targets_range = [t for t in candidate_targets
-                    if (mag_range[0] <= t.mag < mag_range[1])]
-                for t in candidate_targets_range:
-                    if ( (mag_range_prioritise[0] <= t.mag < mag_range_prioritise[1]) and
-                        t.priority == priority_normal):
-                        t.priority += prioritise_extra                
-        
-        #Also find the standards in the correct magnitude range.
-        standard_targets_range = [t for t in standard_targets 
-            if mag_range[0] <= t.mag < mag_range[1]]
-        
-        logging.info("Mag range: {0:5.1f} {1:5.1f}".format(mag_range[0],
-                                                           mag_range[1]))
-        logging.info("Mag range to prioritize: {0:5.1f} {1:5.1f}".format(mag_range_prioritise[0],
-                                                           mag_range_prioritise[1]))
-        logging.info("Number of targets in this range: {0:d}".format(len(candidate_targets_range)))
-                            
-        #Find the guides that are not candidate targets only. These have to be copied, 
-        #because the same target will be a guide for one field and not a guide for 
-        #another field.
-        non_candidate_guide_targets = []
-        for potential_guide in guide_targets:
-            if potential_guide not in candidate_targets_range:
-                aguide = copy.copy(potential_guide)
-                aguide.guide=True
-                #WARNING: We have to set the standard and science flags as well, as this error
-                #checking isn't done in core.py
-                aguide.standard=False
-                aguide.science=False
-                non_candidate_guide_targets.append(aguide)
-        
-        if recompute_difficulty:
-            logging.info("Computing difficulties...")
-            tp.compute_target_difficulties(candidate_targets_range)
-
-        # Unpick ALL of these tiles
-        # Note that we are *not* updating candidate_targets during this process,
-        # as overlap is allowed - instead, we will need to manually update
-        # candidate_tiles once we pick the highest-ranked tile
-        # Likewise, we don't want the target difficulties to change
-        # Therefore, we'll assign the output of the function to a dummy variable
-        logging.info('Creating initial tile unpicks...')
-        i = 0
-        if nthreads>0:
-            logging.info('Creating {0:d} tiles in separate threads'.format(nthreads))
-            output_lock = Lock() #Not yet used!!!
-            threads = [None for i in range(nthreads)]
-            for t_ix, tile in enumerate(candidate_tiles):
-                threads[t_ix % nthreads] = Thread(target=tile.unpick_tile, \
-                    args=(candidate_targets_range, standard_targets_range, 
-                    non_candidate_guide_targets), \
-                    kwargs={'overwrite_existing':True, 'check_tile_radius':True,
-                    'recompute_difficulty':False,
-                    'method':tile_unpick_method, 'combined_weight':combined_weight,
-                    'sequential_ordering':sequential_ordering,
-                    'rank_supplements':rank_supplements, 
-                    'repick_after_complete':repick_after_complete,
-                    'consider_removed_targets':False, 'allow_standard_targets':True})
-                threads[t_ix % nthreads].start()
-                if (t_ix % nthreads) == (nthreads-1):
-                    for athread in threads:
-                        athread.join()
-            #Join any left-over threads
-            for athread in threads:
-                athread.join()
-        else:         
-            for tile in candidate_tiles:   
-                burn = tile.unpick_tile(candidate_targets_range, standard_targets_range, 
-                    non_candidate_guide_targets,
-                    overwrite_existing=True, check_tile_radius=True,
-                    recompute_difficulty=False,
-                    method=tile_unpick_method, combined_weight=combined_weight,
-                    sequential_ordering=sequential_ordering,
-                    rank_supplements=rank_supplements, 
-                    repick_after_complete=repick_after_complete,
-                    consider_removed_targets=False, allow_standard_targets=True)
-                i += 1
-                logging.info('Created %d / %d tiles' % (i, len(candidate_tiles)))
-
-        # Compute initial rankings for all of the tiles
-        ranking_list = [tile.calculate_tile_score(method=ranking_method,
-            disqualify_below_min=disqualify_below_min_range, combined_weight=combined_weight,
-            exp_base=exp_base) for tile in candidate_tiles]
-        # print ranking_list
-
-        #The number of priority targets is the number of targets above
-        #completeness_priority. This includes some targets that are also 
-        #standards.
-        n_priority_targets = 0
-        for t in candidate_targets_range:
-            if t.priority >= completeness_priority:
-                n_priority_targets += 1
-        if n_priority_targets == 0:
-            raise ValueError('Require some priority targets in each mag range!')
-        remaining_priority_targets = n_priority_targets
-
-
-        # While we are below our completeness criteria AND the
-        # highest-ranked tile
-        # is not empty, perform the greedy algorithm
-        logging.info('Starting greedy/Funnelweb tiling allocation...')        
-        #PARALLEL - the following loop could copy tile_list, and run many versions of
-        #this together. 
-        i = 0
-        while ((float(n_priority_targets - remaining_priority_targets) 
-            / float(n_priority_targets)) < completeness_target) and (
-            max(ranking_list) > 0.05): # !!! Warning: 0.05 is hardwirded here
-            # - what does it mean??? It a simple proxy for max > 0
-
-            # Find the highest-ranked tile in the candidates_list, and remove it
-            i = np.argmax(ranking_list)
-            tile_list.append(candidate_tiles.pop(i))
-            best_ranking = ranking_list.pop(i)
-            logging.info('Tile selected!')
-                        
-            # Record the ra and dec of the candidate for tile re-creation
-            best_ra = tile_list[-1].ra
-            best_dec = tile_list[-1].dec
-
-            # Strip the now-assigned targets out of the candidate_targets list,
-            # then recalculate difficulties for affected remaning targets
-            logging.info('Re-computing target list...')
-            assigned_targets = tile_list[-1].get_assigned_targets_science()
-
-            # print assigned_targets
-            before_targets_len = len(candidate_targets_range)
-            reobserved_standards = []
-            for t in assigned_targets:
-                if t in candidate_targets:
-                    candidate_targets.pop(candidate_targets.index(t))
-                    candidate_targets_range.pop(candidate_targets_range.index(t))
-                
-                    #Count the priority targets we've just assigned in the same way
-                    #as they were originally counted
-                    if t.priority >= completeness_priority:
-                        remaining_priority_targets -= 1
-                    
-                    #Change priorities back to normal for targets in our priority magnitude
-                    #range
-                    t.priority = t.priority_original
-                elif t.standard:
-                    reobserved_standards.append(t)
-                    logging.info('Re-allocating standard ' + str(t.idn) + ' that is also a science target.')
-                else:
-                    logging.warning('### WARNING: Assigned a target that is neigher a candidate target nor a standard!')
-
-            if len(set(assigned_targets)) != len(assigned_targets):
-                logging.warning('### WARNING: target duplication detected')
-            if len(candidate_targets_range) != before_targets_len - len(assigned_targets) + len(reobserved_standards):
-                logging.warning('### WARNING: Discrepancy found '
-                                'in target list reduction')
-                logging.warning('Best tile had %d targets; '
-                                'only %d removed from list' %
-                                (len(assigned_targets),
-                                 before_targets_len - len(candidate_targets)))
-            if recompute_difficulty:
-                logging.info('Re-computing target difficulties...')
-                tp.compute_target_difficulties(tp.targets_in_range(
-                    best_ra, best_dec, candidate_targets_range,
-                    tp.TILE_RADIUS+tp.FIBRE_EXCLUSION_DIAMETER))
-            # print 'e : %d' % len(candidate_targets)
-
-            # Replace the removed tile in candidate_tiles, repick any tiles
-            # within 2 * TILE_RADIUS of it, and then add to the ranking_list
-            candidate_tiles.append(tp.TaipanTile(best_ra, best_dec, pa=gen_pa(
-                randomise_pa)))
-            j = 0
-            logging.info('Re-picking affected tiles...')
-            # print 'f : %d' % len(candidate_targets)
-            # This is  a big n_tiles x n_assigned operation - lets make it faster by 
-            # considering only the nearby candidate tiles (within 2 * TILE_RADIUS)
-            nearby_candidate_tiles = \
-                tp.targets_in_range(tile_list[-1].ra, tile_list[-1].dec, candidate_tiles, 2*tp.TILE_RADIUS)         
-            affected_tiles = list({atile for atile in nearby_candidate_tiles for t in assigned_targets \
-                                    if t in atile.get_assigned_targets_science()})
-           
-            # This won't cause the new tile to be re-picked,
-            # so manually add that
-            affected_tiles.append(candidate_tiles[-1])
-            for tile in affected_tiles:
-                # print 'inter: %d' % len(candidate_targets)
-                burn = tile.unpick_tile(candidate_targets_range, standard_targets_range, 
-                    non_candidate_guide_targets,
-                    overwrite_existing=True, check_tile_radius=True,
-                    recompute_difficulty=False,
-                    method=tile_unpick_method, combined_weight=combined_weight,
-                    sequential_ordering=sequential_ordering,
-                    rank_supplements=rank_supplements, 
-                    repick_after_complete=repick_after_complete,
-                    consider_removed_targets=False, allow_standard_targets=True)
-                j += 1
-                logging.info('Completed %d / %d' % (j, len(affected_tiles)))
-            # print 'g : %d' % len(candidate_targets)
-            ranking_list = [tile.calculate_tile_score(method=ranking_method,
-                disqualify_below_min=disqualify_below_min_range, combined_weight=combined_weight,
-                exp_base=exp_base) for tile in candidate_tiles]
-            # print ranking_list
-            # print [len(t.get_assigned_targets_science()) for t in candidate_tiles]
-
-            logging.info('Assigned tile at %3.1f, %2.1f' % (best_ra, best_dec))
-            logging.info('Tile has ranking score %3.1f' % (best_ranking, ))
-            logging.info('%d targets, %d standards, %d guides' %
-                         (tile_list[-1].count_assigned_targets_science(),
-                          tile_list[-1].count_assigned_targets_standard(),
-                          tile_list[-1].count_assigned_targets_guide(), ))
-            logging.info('Now assigned %d tiles' % (len(tile_list), ))
-            logging.info('Priority completeness achieved: {0:1.4f}'.format(
-                            (float(n_priority_targets - remaining_priority_targets) \
-                            / float(n_priority_targets))) )
-            logging.info('Remaining priority targets: {0:d} / {1:d}'.format(remaining_priority_targets, n_priority_targets))
-            logging.info('Remaining guides & standards (this mag range): %d, %d' %
-                         (len(non_candidate_guide_targets), len(standard_targets_range)))
-                
-            # Add the magnitude range information
-            tile_list[-1].mag_min = mag_range[0]
-            tile_list[-1].mag_max = mag_range[1]
-
-            # If the max of the ranking_list is now 0, try switching off 
-            # the disqualify flag
-            if max(ranking_list) < 0.05 and disqualify_below_min_range:
-                logging.info('Detected no remaining legal tiles - '
-                             'relaxing requirements')
-                disqualify_below_min_range = False
-                ranking_list = [tile.calculate_tile_score(
-                    method=ranking_method, combined_weight=combined_weight,
-                    exp_base=exp_base, disqualify_below_min=disqualify_below_min_range) 
-                    for tile in candidate_tiles]
-                # print ranking_list
-                
-            #ZZZ Debugging plots
-            if (False): #mag_range[1] > 13:
-                cp = np.asarray([t.priority for t in candidate_targets])
-                ptarg = np.where(cp>=5)[0]
-                cras = np.asarray([t.ra for t in candidate_targets])
-                cdecs = np.asarray([t.dec for t in candidate_targets])
-                plt.clf()
-                plt.plot(cras, cdecs, 'b.')
-                plt.plot(cras[ptarg], cdecs[ptarg], 'gx')
-                for tl in candidate_tiles: plt.plot(tl.ra, tl.dec, 'ro')
-                plt.pause(0.001)
-                #import pdb; pdb.set_trace()
-                
-        # Now return the priorities to as they were for the remaining targets.
-        for t in candidate_targets_range:
-            t.priority = t.priority_original
-        #Log where we're up to:
-        logging.info('** For mag range: {0:3.1f} to {1:3.1f}, '.format(mag_range_prioritise[0], mag_range_prioritise[1]))
-        logging.info('Total Tiles so far = {0:d}'.format(len(tile_list)))
-
-        # Consolidate the tiling. For FunnelWeb, we only do this for separate magnitude ranges.
-        #!!! This doesn't seem to do much.
-        tile_list = tiling_consolidate(tile_list)
-        # print ranking_list
-        tile_lists.append(tile_list)
-    
-    #Put all tiles in one big list now.
-    tile_list=[]
-    for l in tile_lists:
-        tile_list.extend(l)
-
-    # Return the tiling, the completeness factor and the remaining targets
-    final_completeness = float(no_submitted_targets 
-        - len(candidate_targets)) / float(no_submitted_targets)
-
-    if not repick_after_complete:
-        # Do a global re-pick, given we didn't do it on the fly
-        for t in tile_list:
-            t.repick_tile()
-
-    return tile_list, final_completeness, candidate_targets
-
->>>>>>> 629000f7
 
 def multicore_greedy(obj,
                      # ns=None,
