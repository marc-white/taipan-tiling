--- conflicted
+++ resolved
@@ -771,10 +771,7 @@
     # Initialisation & input-checking
     def __init__(self, idn, ra, dec, usposn=None, priority=1, standard=False,
                  guide=False, difficulty=0, mag=None,
-<<<<<<< HEAD
                  h0=False, vpec=False, lowz=False, science=True, assign_science=True):
-=======
-                 h0=False, vpec=False, lowz=False):
         """
         Parameters
         ----------
@@ -799,8 +796,12 @@
         h0, vpec, lowz : Boolean, optional
             Booleans denoting if a target is an H0 target, a low-redshift (lowz)
             target, or a peculiar velocity (vpec) target. All default to False.
-        """
->>>>>>> 10b1b4f2
+        science : Boolean, optional
+            Denotes this target as a science target. defaults to True
+        assign_science : Boolean, optional
+            Do we automatically assign the science flag based on standard and guide 
+            flags? Defaults to True
+        """
         self._idn = None
         self._ra = None
         self._dec = None
@@ -1682,13 +1683,8 @@
             return assigned_targets
         return assigned_targets.values()
 
-<<<<<<< HEAD
-
     def get_assigned_targets_science(self, return_dict=False, \
         include_science_standards=True, only_science_standards=False):
-=======
-    def get_assigned_targets_science(self, return_dict=False):
->>>>>>> 10b1b4f2
         """
         Return a list of science TaipanTargets currently assigned to this tile.
 
@@ -1712,8 +1708,7 @@
             to this tile.
         """
         assigned_targets = {f: t for (f, t) in self._fibres.iteritems()
-<<<<<<< HEAD
-            if isinstance(t, TaipanTarget)}
+                            if isinstance(t, TaipanTarget)}
         if include_science_standards:
             assigned_targets = {f: t for (f, t) in assigned_targets.iteritems()
                 if t.science}
@@ -1723,16 +1718,10 @@
         else:
             assigned_targets = {f: t for (f, t) in assigned_targets.iteritems()
                 if t.science and not t.standard}
-=======
-                            if isinstance(t, TaipanTarget)}
-        assigned_targets = {f: t for (f, t) in assigned_targets.iteritems()
-                            if not t.guide and not t.standard}
->>>>>>> 10b1b4f2
         if return_dict:
             return assigned_targets
         return assigned_targets.values()
 
-<<<<<<< HEAD
 
     def count_assigned_targets_science(self, include_science_standards=True):
         """
@@ -1744,12 +1733,6 @@
         include_science_standards :
             Do we include here any targets that happen to be both science and standards?
 
-=======
-    def count_assigned_targets_science(self):
-        """
-        Count the number of science targets assigned to this tile.
-
->>>>>>> 10b1b4f2
         Returns
         -------    
         no_assigned_targets : int
