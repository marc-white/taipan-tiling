"""Taipan scheduling functionality.

This module handles the details of scheduling for the Taipan simulator/tiling
package, including the computation of visibilities, time conversions, sun/moon
positions, etc.
"""

import numpy as np
import datetime
import pytz
from collections import OrderedDict

import os
import sys
import time
import logging
import pickle
import copy

import ephem

import taipan.core as tp

# ______________________________________________________________________________
#
# CONSTANTS

# define twilight values for when observing can start/must end

SOLAR_TWILIGHT_HORIZON = np.radians(-10.)      # radians everywhere
""":obj:`float`, radians: Sun distance below the horizon at solar twilight"""
LUNAR_TWILIGHT_HORIZON = np.radians(0.)        # radians everywhere
""":obj:`float`, radians: Moon distance below the horizon at lunar twilight"""

SOLAR_HORIZON = SOLAR_TWILIGHT_HORIZON - np.radians(0.24)
""":obj:`float`, radians: Sun distance below the horizon at dark time"""
LUNAR_HORIZON = LUNAR_TWILIGHT_HORIZON - np.radians(0.27)
""":obj:`float`, radians: Moon distance below the horizon at dark time"""

SUN = ephem.Sun()
""":any:`ephem.Sun`: :any:`ephem` Sun object"""
MOON = ephem.Moon()
""":any:`ephem.Sun`: :any:`ephem` Moon object"""

# define and establish emph.Observer object for UKST-Taipan
#  all from https://en.wikipedia.org/wiki/Siding_Spring_Observatory
UKST_LATITUDE = -31.272231
""":obj:`float`: Latitude of the UK Schmidt Telescope"""
UKST_LONGITUDE = +149.071233
""":obj:`float`: Longitude of the UK Schmidt Telescope"""
UKST_ELEVATION = 1165  # metres
""":obj:`float`: Elevation of the UK Schmidt Telescope"""
UKST_TIMEZONE = pytz.timezone('Australia/Sydney')
""":any:`pytz.timezone`: Local timezone of the UK Schmidt Telescope"""

# Create a standard ephem Observer object for UKST
UKST_TELESCOPE = ephem.Observer()
""":any:`ephem.Observer`: :any:`ephem` Observer object representing UKST"""
UKST_TELESCOPE.lat = np.radians(UKST_LATITUDE)   # radians everywhere
UKST_TELESCOPE.lon = np.radians(UKST_LONGITUDE)  # radians everywhere
UKST_TELESCOPE.elevation = UKST_ELEVATION
UKST_TELESCOPE.temp = 10.

SECONDS_PER_DAY = 86400.
""":obj:`float`: Number of seconds per day"""

ALMANAC_RESOLUTION_MAX = 60. * 4.
""":obj:`float`: Maximum allowed resolution of :any:`Almanac` objects"""

ZENITH_EXCLUSION_DISTANCE = 1.5 * tp.TILE_RADIUS
""":obj:`float`: Minimum allowable approach to zenith (arcseconds)"""

# Constant for converting from ephem times to MJD
EPHEM_TO_MJD = 15019.5
""":obj:`float`: Conversion factor between :any:`ephem` and standard MJD 
times"""
EPHEM_DT_STRFMT = '%Y/%m/%d %H:%M:%S'
""":obj:`str`: Standard formatting string for :any:`ephem` datetimes"""

# Observing constants
SLEW_TIME = (5. * 60.) + (0.8 * 60)  # seconds, configure + calibrations
""":obj:`float`, seconds: Slew time of the UKST"""
OBS_TIME = (15. * 60.) + (1. * 60.)  # seconds, obs + readout
""":obj:`float`, seconds: Length of a Taipan observation, including readout"""
POINTING_TIME = (SLEW_TIME + OBS_TIME) / SECONDS_PER_DAY  # days
""":obj:`float`, days: Time for a total observation (slew + observe), in *days* 
"""

# Observing constraints
POLE_EXCLUSION_DISTANCE = 3600.  # Arcsecs
"""Minimum distance between field centers & the celestial pole"""

# ______________________________________________________________________________
# HELPER FUNCTIONS
# ______________________________________________________________________________

def get_utc_datetime(dt, tz=UKST_TIMEZONE):
    """
    Compute a UTC datetime from a naive datetime (dt) in a given timezone (tz)

    Parameters
    ----------
    dt: :any:`datetime.datetime`
        Naive datetime to be converted to UTC.
    tz: :any:`pytz.timezone`
        Timezone that the naive datetime is in. Defaults to
        :any:`UKST_TIMEZONE`.

    Returns
    -------
    dt_utc: :any:`datetime.datetime`
        A timezone-aware datetime, with tz=pytz.utc.
    """

    dt_utc = tz.localize(dt).astimezone(pytz.utc)
    return dt_utc


def get_ephem_set_rise(date, observer=UKST_TELESCOPE):
    """
    Determine the sunrise and sunset for the given date.

    Parameters
    ----------
    date: :any:`datetime.date`
        The date of the observing night. Note this is the date the night starts
        on.
    observer: :any:`ephem.Observer`
        An ephem.Observer instance holding information on the observing
        location. Defaults to :any:`UKST_TELESCOPE`.

    Returns
    -------
    sunrise, sunset: float
        The time of sunset on the given night, and the following sunrise. Note
        that the values returned are in the date standard of the ephem module -
        to convert to MJD, add :any:`EPHEM_TO_MJD`.
    """
    # Set the observer date to midday before observing starts
    observer.date = get_utc_datetime(datetime.datetime.combine(
        date, datetime.time(12, 0, 0)))
    sunset = next_sunset(observer)
    # Move the date forward to the sunset time, and ask for the next sunrise
    observer.date = sunset
    sunrise = next_sunrise(observer)
    return sunset, sunrise


def ephem_to_dt(ephem_dt, fmt=EPHEM_DT_STRFMT):
    """
    Convert an :any:`ephem` dt to a Python :any:`datetime.datetime` object.
    Note that the output datetime.datetime will be in UTC, NOT local.

    Parameters
    ----------
    ephem_dt: float
        The pyephem dt to convert.
    fmt:
        Deprecated.

    Returns
    -------
    dt: :any:`datetime.datetime`
        A Python :any:`datetime.datetime` instance. It will be timezone-naive,
        but the value will correspond to UTC.
    """
    # dt = datetime.datetime.strptime(str(ephem.Date(ephem_dt)), fmt)
    dt = ephem.Date(ephem_dt).datetime()
    return dt


def localize_utc_dt(dt, tz=UKST_TIMEZONE):
    """
    Convert a naive datetime (which is assumed to be UTC) to a local datetime

    Parameters
    ----------
    dt: :any:`datetime.datetime`
        Input datetime. Should be timezone-naive, but intended to represent
        UTC.
    tz: :any:`pytz.timezone`
        The timezone to push the datetime into.

    Returns
    -------
    dt_local: :any:`datetime.datetime`
        A local datetime. Note that dt_local will still be timezone-naive.
    """
    dt_local = pytz.utc.localize(dt).astimezone(tz).replace(tzinfo=None)
    return dt_local


def utc_local_dt(dt, tz=UKST_TIMEZONE):
    """
    Convert a naive datetime (assumed to be in timezone tz) into a
    naive UTC datetime

    Parameters
    ----------
    dt: :any:`datetime.datetime`
        The datetime to convert.
    tz: :any:`pytz.timezone`
        The 'local' timezone. Defaults to UKST_TIMEZONE.

    Returns
    -------
    dt_utc: :any:`datetime.datetime`
        A naive timezone, but cast into UTC timezone.
    """
    dt_utc = tz.localize(dt).astimezone(pytz.utc).replace(tzinfo=None)
    return dt_utc

# ______________________________________________________________________________
# CLASS DEFINITIONS
# ______________________________________________________________________________


class Almanac(object):
    """
    Object which stores observability information for a specific point on the
    sky.

    At its core, and :any:`Almanac` object is mapping of datetimes to
    sky brightness, sun and moon altitude, and other useful information. It is
    cheaper to pre-compute this information and store it rather than generate
    it on-the-fly (particularly when interfacing with :any:`TaipanDB`).
    """

    # Define class attributes
    _ra = None
    _dec = None
    _field_id = None
    _start_date = None
    _end_date = None
    _data = None
    _resolution = None
    _minimum_airmass = None
    _observer = None
    alm_file_path = None

    # Setters & getters
    @property
    def ra(self):
        """:obj:`float`: Right ascension (RA) for this Almanac

        Raises
        ------
        ValueError
            Raised if passed RA is outside the allowed range :math:`[0,360)`.
        """
        return self._ra

    @ra.setter
    def ra(self, r):
        if r is None:
            self._ra = None
            return
        r = float(r)
        if r < 0. or r >= 360.:
            raise ValueError('Almanac must have 0 <= RA < 360')
        self._ra = r

    @property
    def dec(self):
        """:obj:`float`: Declination (Dec) for this Almanac

        Raises
        ------
        ValueError
            Raised if passed Dec is outside the allowed range :math:`[-90,90]`.
        """
        return self._dec

    @dec.setter
    def dec(self, d):
        if d is None:
            self._dec = None
            return
        d = float(d)
        if d < -90. or d > 90.:
            raise ValueError('Almanac must have -90 <= RA <= 90')
        self._dec = d

    @property
    def field_id(self):
        """:obj:`int`: Field ID this :any:`Almanac` corresponds to"""
        return self._field_id

    @field_id.setter
    def field_id(self, f):
        f = int(f)
        self._field_id = f

    @property
    def start_date(self):
        """:any:`datetime.datetime`: First date in this :class:`Almanac`

        Raises
        ------
        ValueError
            Raised if ``start_date`` is not an instance of
            :any:`datetime.datetime`, or is after ``end_date``.
        """
        return self._start_date

    @start_date.setter
    def start_date(self, d):
        if not isinstance(d, datetime.date):
            raise ValueError("start_date must be an instance of "
                             "datetime.datetime.date")
        if self.end_date is not None:
            if d > self.end_date:
                raise ValueError("Requested start_date is after the existing "
                                 "end_date for this almanac")
        self._start_date = d

    @property
    def end_date(self):
        """:any:`datetime.datetime`: Last date in this :class:`Almanac`

        Raises
        ------
        ValueError
            Raised if ``end_date`` is not an instance of
            :any:`datetime.datetime`, or is before ``start_date``.
        """
        return self._end_date

    @end_date.setter
    def end_date(self, d):
        if not isinstance(d, datetime.date):
            raise ValueError("end_date must be an instance of "
                             "datetime.datetime.date")
        if self.start_date is not None:
            if d < self.start_date:
                raise ValueError("Requested end_date is before the existing "
                                 "start_date for this almanac")
        self._end_date = d

    @property
    def data(self):
        """:any:`numpy.ndarray`: Airmass data

        Should be a two-column :any:`numpy.ndarray`, with columns ``date``
        and ``airmass``.

        Raises
        ------
        ValueError
            Raised if the passed array is not of the correct structure (or
            not an array at all)
        """
        return self._data

    @data.setter
    def data(self, a):
        if not isinstance(a, np.ndarray):
            raise ValueError("data must be a numpy array")
        try:
            _ = a['date']
            _ = a['airmass']
        except:
            raise ValueError("data must be a numpy structured array "
                             "with columns 'date' and 'airmass'")
        self._data = a

    @property
    def minimum_airmass(self):
        """:obj:`float`: minimum airmass considered 'observable'

        Although called `minimum_airmass`, it is really the maximum airmass
        that will be considered observable. The 'minimum' comes from it being
        the minimum altitude above the horizon considered observable.

        Raises
        ------
        ValueError
            Raised if ``minimum_airmass` is outside the valid range (0, 100).
            Note that the maximum practical value of airmass is :math:`~38`;
            values up to 100 are allowed as 99 is used as a special value.
        """
        return self._minimum_airmass

    @minimum_airmass.setter
    def minimum_airmass(self, a):
        if a is None:
            self._minimum_airmass = None
            return
        a = float(a)
        if a < 0:
            raise ValueError('Minimum airmass must be > 0')
        if a > 100:
            raise ValueError('Minimum airmass must be < 100 '
                             '(max. practical value is ~ 38; 99 is used '
                             'as a special value by this module')
        self._minimum_airmass = a

    @property
    def resolution(self):
        """:obj:`float`, mins: :class:`Almanac` resolution

        The resolution parameter dictates how finely-grained the date
        information stored in the :class:`Almanac` is.

        Raises
        ------
        ValueError
            Raise if `resolution` is outside the allowed range
            :math:`(0,` :any:`ALMANAC_RESOLUTION_MAX` :math:`)`.
        """
        return self._resolution

    @resolution.setter
    def resolution(self, r):
        r = float(r)
        if r <= 0:
            raise ValueError('Resolution must be > 0 mins')
        if r > float(ALMANAC_RESOLUTION_MAX):
            raise ValueError('Resolution must be < %d mins' %
                             (ALMANAC_RESOLUTION_MAX, ))
        self._resolution = r

    @property
    def observer(self):
        """:any:`ephem.Observer`: :any:`ephem` Observer for this :any:`Almanac`

        Raises
        ------
        ValueError
            Raised if anything but an :any:`ephem.Observer` is provided
        """
        return self._observer

    @observer.setter
    def observer(self, o):
        if not isinstance(o, ephem.Observer):
            raise ValueError('observer must be an instance of the Observer '
                             'class from pyephem')
        self._observer = o

    # Helper functions
    def compute_end_date(self, observing_period):
        """
        Compute the end date for this :any:`Almanac` and set it.

        Parameters
        ----------
        observing_period : float
            The length of the observing period in days.
        """
        delta = datetime.timedelta(observing_period)
        end_date = self.start_date + delta
        self.end_date = end_date

    def get_observing_period(self):
        """
        Compute and return the observing period for this :any:`Almanac`

        Returns
        -------
        float, days
            The observing period of the :any:`Almanac` in days
        """
        return (self.end_date -
                self.start_date).total_seconds() / SECONDS_PER_DAY

    def generate_file_name(self):
        """
        Generate the file name for this :class:`Almanac`.

        To use the inbuilt functionality of this module to automatically find
        and read in :class:`Almanac` objects from file without having to
        re-compute them, it is important that they are saved to disk using
        the file name generated by this function.

        Returns
        -------
        filename : :obj:`str`
            A file name for this :class:`Almanac`, constructed from its
            parameters (i.e. dates, resolutions, sky position). The file
            extension used is ``.amn``.
        """
        filename = 'almanac_R%3.1f_D%2.1f_start%s_end%s_res%3f.amn' % (
            self.ra, self.dec, self.start_date.strftime('%y%m%d'),
            self.end_date.strftime('%y%m%d'), self.resolution,
        )
        return filename

    # Initialization
    def __init__(self, ra, dec, start_date, end_date=None,
                 observing_period=None, observer=UKST_TELESCOPE,
                 minimum_airmass=2.0, resolution=15.,
                 populate=True, alm_file_path='./'):
        """
        __init__ function for the :class:`Almanac` class.

        Assuming ``populate=True``, this function will attempt to load an
        Almanac from file by looking in `alm_file_path` for a file with a name
        matching the one generated by :any:`generate_file_name`. If found,
        it will load the data without the need for recomputation.

        Parameters
        ----------
        ra : :obj:`float`, decimal degrees
            Right ascension
        dec : :obj:`float`, decimal degrees
            Declination
        start_date : :obj:`datetime.datetime`
            Start date
        end_date : :obj:`datetime.datetime`
            End date
        observing_period : :obj:`float`, days
            Length of observing period for this :class:`Almanac`. Defaults to
            :obj:`None` (is not required if ``end_date`` is used).
        observer : :any:`ephem.Observer`
            Defaults to :any:`UKST_TELESCOPE`
        minimum_airmass : float
            Maximum airmass (i.e. minimum altitude) to be considered
            observable. Defaults to 2.0.
        resolution : float, minutes
            Resolution of the :any:`Almanac`. Defaults to 15.
        populate : bool
            Flag denoting whether ``__init__`` method should populate the data
            arrays. Defaults to try.
        alm_file_path : :obj:`str`, path
            File path where the function should look for saved almanacs.
            Defaults to the present working directory.

        Raises
        ------
        ValueError
            Raised if the user attempts to specify neither of ``end_date`` or
            ``observing_period``. If both are specified, ``end_date`` takes
            precedence.
        """
        if end_date is None and observing_period is None:
            raise ValueError("Must specify either one of end_date or "
                             "observing_period")

        self.ra = ra
        self.dec = dec
        self.start_date = start_date
        if end_date:
            self.end_date = end_date
        else:
            self.compute_end_date(observing_period)
        # self.data = np.array([], dtype=[
        #     ('date', float),
        #     ('airmass', float),
        # ])
        self.observer = observer
        self.minimum_airmass = minimum_airmass
        self.resolution = resolution
        self.alm_file_path = alm_file_path

        # See if an almanac with these properties already exists in the PWD
        if populate:
            load_success = self.load()
            if not load_success:
                # Couldn't find an almanac to load, so we need to
                # populate this one
                self.calculate_airmass()

        return

    # Save & read from disk
    # Uses pickle to seralize objects
    def save(self, filename=None, filepath=alm_file_path):
        """
        Save this :class:`Almanac` to disk using :any:`pickle`.

        Parameters
        ----------
        filename : :obj:`str`
            Name to give to the output file. Defaults to None, so that
            :any:`generate_file_name` will be used instead. Keeping this value
            as :obj:`None` is *strongly* recommended.
        filepath : :obj:`str`
            Directory to save the :any:`Almanac` to. Defaults to
            :any:`alm_file_path`.

        Raises
        ------
        ValueError
            Raised if the provided ``filepath`` does not end in '/'.
        """
        if filepath[-1] != '/':
            raise ValueError('filepath must end with /')
        if filename is None:
            filename = self.generate_file_name()
        with open('%s%s' % (filepath, filename, ), 'w') as fileobj:
            pickle.dump(self, fileobj, pickle.HIGHEST_PROTOCOL)
        return

    def load(self, filepath=alm_file_path):
        """
        Load almanac data from file.

        This function will attempt to load an almanac based on the file name of
        almanacs available in the directory specified by filepath. This will be
        based on the RA, Dec, starttime, endtime and resolution information
        encoded within the filename. If successful, the function returns True.
        If a filename matching the calling
        almanac is not found, then the function will exit and return False.

        Parameters
        ----------
        filepath : :obj:`str`
            Path to the directory in which saved :class:`Almanac` objects may
            be found.

        Returns
        -------
        bool
            True denotes that data was successfully loaded from file; False
            denotes otherwise.

        Raises
        ------
        ValueError
            Raised if the provided ``filepath`` does not end in '/'.
        """
        if filepath is None:
            filepath = './'
        if filepath[-1] != '/':
            raise ValueError('filepath must end with /')
        files_present = os.listdir(filepath)
        if self.generate_file_name() not in files_present:
            return False

        try:
            with open('%s%s' % (filepath,
                                self.generate_file_name(), )) as fileobj:
                file_almanac = pickle.load(fileobj)
        except EOFError:
            return False

        self.ra = file_almanac.ra
        self.dec = file_almanac.dec
        self.start_date = file_almanac.start_date
        self.end_date = file_almanac.end_date
        self.observer = file_almanac.observer
        self.resolution = file_almanac.resolution
        self.data = file_almanac.data
        self.minimum_airmass = file_almanac.minimum_airmass
        self.alm_file_path = file_almanac.alm_file_path

        return True

    # Computation functions
    def generate_almanac_bruteforce(self, full_output=True):
        """
        Compute Almanac data.

        Parameters
        ----------
        full_output : :obj:`bool`
            Denotes whether the function should return all the computed data
            (True), or the total number of data points computed (False).
            Defaults to True.

        Returns
        -------
        time_total : :obj:`float`, hours
            The number of hours that this :class:`Almanac` has had computed
            for it. Only returned if ``full_output=False``.
        dates_j2000, sol_alt, lun_alt, target_alt, dark_time : :obj:`numpy.array`
            Full computed Almanac data. Only returned if ``full_output=True``.

        """
        # Define almanac-dependent horizons
        observable = np.arcsin(1. / self.minimum_airmass)

        # initialise ephem fixed body object for pointing
        logging.debug('Creating ephem FixedBody at %3.1f, %2.1f' % (
            self.ra, self.dec,
        ))
        target = ephem.FixedBody()
        target._ra = np.radians(self.ra)  # radians everywhere
        target._dec = np.radians(self.dec)  # radians everywhere
        target._epoch = ephem.J2000
        logging.debug('ephem FixedBody generated (%1.2f, %1.2f, %s)' %
                      (target._ra, target._dec, target._epoch))

        # Calculate the time grid
        if self.data is None or len(self.data) == 0:
            # Set the observer start to the midday before the observations
            # should start
            start_dt = self.observer.date = get_utc_datetime(
                datetime.datetime.combine(self.start_date,
                                          datetime.time(12,0,0)))
            self.observer.date = start_dt
            # Similarly, the end date time is the midday after observing
            # should finish
            end_dt = get_utc_datetime(
                datetime.datetime.combine(self.end_date + datetime.timedelta(1),
                                          datetime.time(12, 0, 0)))
            observing_period = (
                end_dt - start_dt
                               ).total_seconds() / SECONDS_PER_DAY
            dates_j2000 = (self.observer.date +
                           np.arange(0, observing_period,
                                     self.resolution / 1440.))
        else:
            dates_j2000 = sorted(self.data['date'])

        # Perform the computation
        time_total = 0.
        sol_alt, lun_alt, target_alt, dark_time = [], [], [], []
        for d in dates_j2000:
            self.observer.date = d
            SUN.compute(self.observer)
            MOON.compute(self.observer)
            target.compute(self.observer)

            can_observe = (SUN.alt <
                           SOLAR_HORIZON) and (MOON.alt < LUNAR_HORIZON)
            if full_output:
                sol_alt.append(SUN.alt)
                lun_alt.append(MOON.alt)
                target_alt.append(target.alt)
                # logging.debug('Computed target alt at %5.2f: %1.3f (%2.2f)' %
                #               (d, target.alt, np.degrees(target.alt)))
                dark_time.append(can_observe)
            else:
                if can_observe and (target.alt > observable):
                    time_total += self.resolution

        if full_output:
            # convert results to numpy arrays
            sol_alt = np.array(sol_alt)
            lun_alt = np.array(lun_alt)
            target_alt = np.array(target_alt)
            dark_time = np.array(dark_time)
            return dates_j2000, sol_alt, lun_alt, target_alt, dark_time
        else:
            return time_total / 60.

    def calculate_airmass(self):
        logging.debug('Computing airmass values for almanac at %3.1f, %2.1f '
                      'from %s to %s' %
                      (self.ra, self.dec, self.start_date.strftime('%y-%m-%d'),
                       self.end_date.strftime('%y-%m-%d'),
                       ))
        dates, sun, moon, target, dark_time = self.generate_almanac_bruteforce(
            full_output=True)
        logging.debug('Min and max target_alt from generate_almanac_'
                      'bruteforce: '
                      '%1.3f, %1.3f' % (min(target), max(target)))

<<<<<<< HEAD
        airmass_values = np.clip(np.where(
            target > np.radians(10.),  # Avoid FP errors near horizons
            1./np.sin(target), 99.), 0., 9.)
=======
        airmass_values = np.clip(np.where(np.logical_and(
            target > np.radians(10.),  # Avoid FP errors near horizons
            target < np.radians(
                90. - (ZENITH_EXCLUSION_DISTANCE / 3600.))  # Avoid passing thru zenith
        ), 1./np.sin(target), 99.), 1., 9.)
>>>>>>> abeead8a

        self.data = np.array([tuple(x) for x in
                              np.vstack((dates, airmass_values)).T.tolist()],
                             dtype=[
                                 ('date', float),
                                 ('airmass', float)
                             ])
        self.data.sort(axis=-1, order='date')

        return

    def next_observable_period(self, datetime_from, datetime_to=None,
                               tz=UKST_TIMEZONE):
        """
        Determine the next period when this field is observable, based on
        airmass only (i.e. doesn't consider daylight/night, dark/grey time,
        etc.).

        Parameters
        ----------
        datetime_from: :obj:`datetime.datetime`
            Datetime which to consider from. Must be within the bounds of the
            Almanac.
        datetime_to: :obj:`datetime.datetime`
            Datetime which to consider to. Defaults to None, in which case the
            entire Almanac is checked from datetime_from.
        tz: :obj:`pytz.timezone`
            The pytz timezone the observer is in. Defaults to UKST_TIMEZONE.

        Returns
        -------
        obs_start, obs_end: float
            The start and end times when this field is observable. Note that
            datetimes are returned in pyephem format.
        """
        logging.debug('Using next_observable_period')
        # Input checking
        if datetime_to is None:
            datetime_to = pytz.utc.localize(ephem_to_dt(
                self.data['date'][-1])).astimezone(tz).replace(tzinfo=None)
            logging.debug('Calculated datetime_to of %s' % str(datetime_to))
        if datetime_to < datetime_from:
            raise ValueError('datetime_from must occur before datetime_to')
        if datetime_from.date() < self.start_date:
            raise ValueError('datetime_from is before start_date for this '
                             'Almanac!')
        if datetime_to.date() > self.end_date + datetime.timedelta(1):
            raise ValueError('datetime_to is after end_date for this '
                             'Almanac!')

        ephem_dt = ephem.Date(tz.localize(datetime_from).astimezone(pytz.utc))
        ephem_limiting_dt = ephem.Date(tz.localize(
            datetime_to).astimezone(pytz.utc))
        logging.debug('Looking at airmasses from ephem dts %5.3f to %5.3f' %
                      (ephem_dt, ephem_limiting_dt))

        # Determine obs_start and obs_end
        try:
            obs_start = self.data[np.logical_and(
                self.data['airmass'] <= self.minimum_airmass,
                np.logical_and(
                    ephem_dt <= self.data['date'],
                    self.data['date'] < ephem_limiting_dt))]['date'][0]
        except IndexError:
            # No nights left in this DarkAlmanac, so return None for both
            obs_start, obs_end = None, None
            return obs_start, obs_end
        try:
            obs_end = self.data[np.logical_and(
                self.data['airmass'] > self.minimum_airmass,
                np.logical_and(
                    obs_start < self.data['date'],
                    self.data['date'] < ephem_limiting_dt
                ))]['date'][0]
            # obs_end = (t for t, b in sorted(self.airmass.items()) if
            #            obs_start < t < ephem_limiting_dt and
            #            b > self.minimum_airmass).next()
        except IndexError:
            # No end time found, so use the last time in the almanac,
            # plus a resolution element
            obs_end = self.data['date'][-1] + (self.resolution /
                                               (SECONDS_PER_DAY /
                                                60.))

        if obs_start is None and obs_end is not None:
            raise RuntimeError("CODE ERROR: next_observable_period should not "
                               "return (None, valid value)")
        if obs_start is not None and obs_end is None:
            raise RuntimeError("CODE ERROR: next_observable_period should not "
                               "return (valid value, None)")
        return obs_start, obs_end

    def hours_observable(self, datetime_from, datetime_to=None,
                         exclude_grey_time=True,
                         exclude_dark_time=False,
                         dark_almanac=None,
                         tz=UKST_TIMEZONE,
                         hours_better=False,
                         minimum_airmass=2.0,
                         airmass_delta=0.05):
        """
        Calculate how many hours this field is observable for between two
        datetimes.

        Parameters
        ----------
        datetime_from, datetime_to: :obj:`datetime.datetime`
            The datetimes between which we should calculate the number of
            observable hours remaining. These datetimes must be between the
            start and end dates of the almanac, or an error will be returned.
            datetime_to will default to None, such that the remainder of the
            almanac will be used.
        exclude_grey_time, exclude_dark_time: :obj:`bool`
            Boolean value denoting whether to exclude grey time or dark time
            from the calculation. Defaults to exclude_grey_time=True,
            exclude_dark_time=False (so only dark time will be counted as
            'observable'.) The legal combinations are:
            False, False (all night time is counted)
            False, True (grey time only)
            True, False (dark time only)
            Attempting to set both value to True will raise a ValueError, as
            this would result in no available observing time.
        dark_almanac: :class:`DarkAlmanac`
            An instance of DarkAlmanac used to compute whether time is grey or
            dark. Defaults to None, at which point a DarkAlmanac will be
            constructed (if required).
        tz: :obj:`pytz.timezone`
            The timezone that the (naive) datetime objects are being passed as.
            Defaults to UKST_TIMEZONE.
        hours_better: :obj:`bool`
            Optional Boolean, denoting whether to return only
            hours_observable which have airmasses superior to the airmass
            at datetime_now (True) or not (False). Defaults to False.
        minimum_airmass: :obj:`float`
            Something of a misnomer; this is actually the *maximum* airmass at which
            a field should be considered visible (a.k.a. the minimum altitude).
            Defaults to 2.0 (i.e. an altitude of 30 degrees). If hours_better
            is used, the comparison airmass will be the minimum of the airmass at
            datetime_from and minimum_airmass.
        airmass_delta : :obj:`float`
            Denotes the delta airmass that should be used to compute
            hours_observable if hours_better=True. The hours_observable will be
            computed against a threshold airmass value of
            (airmass_now + airmass_delta). This
            has the effect of 'softening' the hours_observable calculation for
            zenith fields, i.e. fields rapidly heading towards the minimum_airmass
            limit will be prioritized over those just passing through zenith.

        Returns
        -------
        hours_obs: :obj:`float`
            The number of observable hours for this field between datetime_from
            and datetime_to.

        """
        logging.debug('Running hours_observable')
        # Input checking
        if exclude_grey_time and exclude_dark_time:
            raise ValueError('Cannot set both exclude_grey_time and '
                             'exclude_dark_time to True - this results in no '
                             'observing time!')
        if datetime_to is None:
            datetime_to = pytz.utc.localize(ephem_to_dt(self.data['date'][-1]))\
                .astimezone(tz).replace(tzinfo=None)
            logging.debug('Computed datetime_to: %s' %
                          datetime_to.strftime('%Y-%m-%d %H:%M'))
        if datetime_to < datetime_from:
            raise ValueError('datetime_from must occur before datetime_to')
        if datetime_from.date() < self.start_date:
            raise ValueError('datetime_from is before start_date for this '
                             'Almanac!')
        if datetime_to.date() > self.end_date + datetime.timedelta(1):
            raise ValueError('datetime_from is before start_date for this '
                             'Almanac!')
        if dark_almanac is not None and not isinstance(dark_almanac,
                                                       DarkAlmanac):
            raise ValueError('dark_almanac must be None, or an instance of '
                             'DarkAlmanac')

        if dark_almanac is None:
            dark_almanac = DarkAlmanac(datetime_from.date(),
                                       end_date=datetime_to.date() -
                                       datetime.timedelta(1),
                                       observer=self.observer,
                                       resolution=self.resolution,
                                       populate=True)

        # There are two things that need to be checked to calculate
        # hours observable:
        # - Is the target airmass below the specified threshold?
        # - Is it night/dark/grey time?
        # How we will do this is:
        # - Look at the airmass almanac, and find the intervals airmass is above
        # the threshold
        # - Loop over these intervals using one of the next_*_period functions,
        # as appropriate, until we exhaust the interval, keeping count of the
        # amount of time remaining

        if exclude_dark_time:
            period_function = dark_almanac.next_grey_period
        elif exclude_grey_time:
            period_function = dark_almanac.next_dark_period
        else:
            period_function = dark_almanac.next_night_period

        hours_obs = 0.
        dt_up_to = copy.copy(datetime_from)
        airmass_now = self.data[
            self.data['date'] >= ephem.Date(tz.localize(datetime_from).
                                            astimezone(pytz.utc))
        ]['airmass'][0]
        # airmass_now = (v for k, v in sorted(self.airmass.items()) if
        #                k >= ephem.Date(tz.localize(
        #                    datetime_from).astimezone(pytz.utc))
        #                ).next()
        while dt_up_to < datetime_to:
            logging.debug('Up to %s; going til %s' %
                          (dt_up_to.strftime(EPHEM_DT_STRFMT),
                           datetime_to.strftime(EPHEM_DT_STRFMT), ))
            next_chance_start, next_chance_end = self.next_observable_period(
                dt_up_to, datetime_to=datetime_to, tz=tz
            )
            if next_chance_start is None:
                # No further opportunities - break out
                break
            logging.debug('Next ephem chance window: %5.3f to %5.3f' % (
                next_chance_start, next_chance_end,
            ))
            next_chance_start = pytz.utc.localize(
                ephem_to_dt(next_chance_start)
            ).astimezone(tz).replace(tzinfo=None)
            next_chance_end = pytz.utc.localize(
                ephem_to_dt(next_chance_end)
            ).astimezone(tz).replace(tzinfo=None)
            logging.debug('Next local chance window: %s to %s' %
                          (next_chance_start.strftime(EPHEM_DT_STRFMT),
                           next_chance_end.strftime(EPHEM_DT_STRFMT), ))

            # Go through this 'chance' window, looking for when the relevant
            # period function is satisfied
            while next_chance_start < min(next_chance_end, datetime_to):
                next_per_start, next_per_end = period_function(
                    next_chance_start, limiting_dt=next_chance_end, tz=tz)
                if next_per_start is None:
                    # No further opportunities - break out
                    break
                logging.debug('next_per_start: %5.3f, next_per_end: %5.3f' %
                              (next_per_start, next_per_end, ))

                if hours_better:
                    # Look at the Almanac over the next period to work out what
                    # proportion of the period is better than datetime_now
                    logging.debug('Searching for better hours - '
                                  'Period considered: %5.3f to %5.3f' %
                                  (next_per_start, next_per_end, ))
                    half_res_in_days = self.resolution * 60. / SECONDS_PER_DAY
                    better_per = self.data[np.logical_and(
                        np.logical_and(
                            (next_per_start - half_res_in_days) <
                            self.data['date'],
                            self.data['date'] <
                            (next_per_end - half_res_in_days)),
                        self.data['airmass'] <= min(airmass_now + airmass_delta,
                                                    minimum_airmass),
                    )]
                    # better_per = [k for
                    #               k, v in sorted(self.airmass.items()) if
                    #               (next_per_start -
                    #                half_res_in_days) <
                    #               k < (next_per_end -
                    #                    half_res_in_days) and
                    #               v <= airmass_now]
                    logging.debug('Resl. elements in better_per: %d' %
                                  better_per.shape[-1])
                    whole_per = self.data[np.logical_and(
                        (next_per_start - half_res_in_days) < self.data['date'],
                        self.data['date'] < (next_per_end - half_res_in_days)
                    )]
                    # whole_per = [k for
                    #              k, v in sorted(self.airmass.items()) if
                    #              (next_per_start -
                    #               half_res_in_days) <
                    #              k < (next_per_end -
                    #                   half_res_in_days)]
                    logging.debug('Resl. elements in whole_per: %d' %
                                  whole_per.shape[-1])
                    if whole_per.shape[-1] > 0:
                        logging.debug('Period bounds found: %5.3f to %5.3f '
                                      '(%d units of resolution %2.1f)' %
                                      (whole_per['date'][0],
                                       whole_per['date'][-1],
                                       whole_per.shape[-1],
                                       self.resolution))
                    hours_obs += better_per.shape[-1] * (self.resolution / 60.)
                    # factor = float(better_per.shape[-1]) / float(whole_per.shape[-1])
                else:
                    # factor = 1.
                    hours_obs += (next_per_end - next_per_start) * 24.  # hours
                # Update next chance start
                next_chance_start = pytz.utc.localize(ephem_to_dt(
                    next_per_end)).astimezone(tz).replace(tzinfo=None)

            # Update dt_up_to
            dt_up_to = pytz.utc.localize(ephem_to_dt(
                next_chance_end)).astimezone(tz).replace(tzinfo=None)
            logging.debug('Now up to %s' % dt_up_to.strftime(EPHEM_DT_STRFMT))

        return hours_obs


class DarkAlmanac(Almanac):
    """
    Subclass of Almanac, which holds information on what times are 'dark'
    """

    _sun_alt = None

    # Setters and getters
    @property
    def ra(self):
        """
        Locked to 0.
        """
        return 0.

    @ra.setter
    def ra(self, r):
        r = float(r)
        if abs(r - 0.) > 1e-5:
            raise ValueError('Dark almanac must have RA = 0')
        self._ra = 0.

    @property
    def dec(self):
        """
        Locked to 0.
        """
        return self._dec

    @dec.setter
    def dec(self, r):
        r = float(r)
        if abs(r - 0.) > 1e-5:
            raise ValueError('Dark almanac must have DEC = 0')
        self._dec = 0.

    @property
    def minimum_airmass(self):
        """
        Locked to 2.0.
        """
        return self._minimum_airmass

    @minimum_airmass.setter
    def minimum_airmass(self, a):
        self._minimum_airmass = 2.

    # Will alter the formation of the 'data' attribute to hold DarkAlmanac info

    @property
    def data(self):
        """
        As for the data attribute of :any:`Almanac`, but with different columns

        The columns required for a :any:`DarkAlmanac` ``data`` array are:
        'date'
        'dark_time'
        'sun_alt'
        """
        return self._data

    @data.setter
    def data(self, a):
        if not isinstance(a, np.ndarray):
            raise ValueError("data must be a numpy array")
        try:
            _ = a['date']
            _ = a['dark_time']
            _ = a['sun_alt']
        except:
            raise ValueError("data must be a numpy structured array "
                             "with columns 'date', 'dark_time' and 'sun_alt'")
        self._data = a

    # @property
    # def dark_time(self):
    #     """
    #     A catalogue of whether time should be considered 'dark' or not
    #     """
    #     return self._airmass
    #
    # @dark_time.setter
    # def dark_time(self, d):
    #     if not isinstance(d, dict):
    #         raise ValueError('dark_time must be a dictionary of datetimes '
    #                          'and corresponding Boolean values')
    #     self._airmass = d
    #
    # @property
    # def sun_alt(self):
    #     """
    #     Altitude of Sun at given time (radians)
    #     """
    #     return self._sun_alt
    #
    # @sun_alt.setter
    # def sun_alt(self, d):
    #     if not isinstance(d, dict):
    #         raise ValueError('sun_alt must be a dictionary of datetimes '
    #                          'and corresponding Boolean values')
    #     self._sun_alt = d

    # Class functions
    def generate_file_name(self):
        filename = 'darkalmanac_start%s_end%s_res%3f.amn' % (
            self.start_date.strftime('%y%m%d'),
            self.end_date.strftime('%y%m%d'), self.resolution,
        )
        return filename

    # def load(self, filepath='./'):
    #     # Supers the original class load, adds in sun_alt calculation
    #     logging.debug('super-ing base Almanac load method')
    #     load_available = super(DarkAlmanac, self).load(filepath=filepath)
    #
    #     # Re-load and do DarkAlmanac-specific load
    #     if load_available:
    #         try:
    #             with open('%s%s' % (filepath,
    #                                 self.generate_file_name(), )) as fileobj:
    #                 file_almanac = pickle.load(fileobj)
    #         except EOFError:
    #             return False
    #
    #         self.sun_alt = file_almanac.sun_alt
    #     else:
    #         return False
    #
    #     return True

    # Initialization
    def __init__(self, start_date, end_date=None,
                 observing_period=None, observer=UKST_TELESCOPE,
                 resolution=15., populate=True, alm_file_path='./'):
        # 'super' the Almanac __init__ method, but do NOT attempt to
        # populate the DarkAlmanac from this method (uses a different
        # method)
        logging.debug('super-ing standard almanac creation')
        super(DarkAlmanac, self).__init__(0., 0., start_date, end_date=end_date,
                                          observing_period=observing_period,
                                          observer=observer,
                                          minimum_airmass=None,
                                          resolution=resolution, populate=False,
                                          alm_file_path=alm_file_path)
        self._minimum_airmass = 2.
        self.data = np.array([], dtype=[
            ('date', float),
            ('dark_time', bool),
            ('sun_alt', float)
        ])
        self.alm_file_path = alm_file_path

        logging.debug('Looking for existing dark almanac file')
        # See if an almanac with these properties already exists in the PWD
        if populate:
            load_success = self.load(filepath=alm_file_path)
            if not load_success:
                # Couldn't find an almanac to load, so we need to
                # populate this one
                self.create_dark_almanac()

    def create_dark_almanac(self):
        """
        Perform the necessary calculations to populate this almanac
        """
        logging.debug('Creating dark almanac')
        logging.debug('Calculating from standard almanac functions...')
        dates, sun, moon, target, is_dark_time = \
            self.generate_almanac_bruteforce(full_output=True)

        times_per_day = 1440. / self.resolution
        if abs(times_per_day - int(times_per_day)) > 1e-5:
            raise ValueError('Dark almanac resolution must divide into a day '
                             'with no remainder (i.e. resolution must be a '
                             'divisor of 1440).')

        logging.debug('Populating DarkAlmanac data list')

        self.data = np.array([tuple(x) for x in
                              np.vstack((dates, is_dark_time, sun)).T.tolist()],
                             dtype=[
                                 ('date', float),
                                 ('dark_time', bool),
                                 ('sun_alt', float)
                             ])
        self.data.sort(axis=-1, order='date')

        # Blank or initialise the relevant dicts
        # self.dark_time = {}
        # self.sun_alt = {}
        #
        # logging.debug('Populating dark time dicts')
        # for i in range(len(dates)):
        #     self.dark_time[dates[i]] = is_dark_time[i]
        #     self.sun_alt[dates[i]] = sun[i]

        logging.debug('Dark almanac created!')

        return

    def compute_period_ephem_dts(self, dt, limiting_dt=None, tz=UKST_TIMEZONE):
        """
        Internal helper function.
        Calculate the start (and if needed, end) pyehpem dt for computing a
        night/grey/dark period.

        Parameters
        ----------
        dt: : :obj:`datetime.datetime`
            Datetime from which to begin searching.
        limiting_dt: :obj:`datetime.datetime`
            Datetime beyond which should not be investigated. Useful for, e.g.
            getting the dark time for a single night. Defaults to None, at which
            point the entire DarkAlmanac will be searched.
        tz: :obj:`pytz.timezone`
            The timezone of the naive datetime object passed as dt. Defaults
            to UKST_TELESCOPE.

        Returns
        -------
        ephem_dt, ephem_limiting_dt: float
            The start and end dts of the interval in question, expressed in the
            pyephem datetime convention.
        """
        logging.debug('Using compute_period_ephem_dts')
        # Input checking
        if not isinstance(dt, datetime.datetime):
            raise ValueError('dt must be an instance of datetime.datetime')
        if dt.date() < self.start_date or dt.date() > (self.end_date +
                                                       datetime.timedelta(1)):
            raise ValueError('dt (%s) must be between start_date (%s)'
                             ' and end_date (%s) for '
                             'this DarkAlmanac' %
                             (dt.strftime('%Y-%m-%d %H:%M'),
                              self.start_date.strftime('%Y-%m-%d'),
                              self.end_date.strftime('%Y-%m-%d')))

        # The datetime needs to be pushed into UT
        dt = tz.localize(dt).astimezone(pytz.utc).replace(tzinfo=None)
        ephem_dt = ephem.Date(dt)
        if limiting_dt is None:
            ephem_limiting_dt = self.data['date'][-1] + (
                self.resolution / (SECONDS_PER_DAY / 60.0)
            # ephem_limiting_dt = sorted(self.dark_time.keys())[-1] + (
            #     self.resolution / (SECONDS_PER_DAY / 60.0)
            )
        else:
            limiting_dt = tz.localize(
                limiting_dt).astimezone(pytz.utc).replace(tzinfo=None)
            ephem_limiting_dt = ephem.Date(limiting_dt)

        return ephem_dt, ephem_limiting_dt

    def next_night_period(self, dt, limiting_dt=None, tz=UKST_TIMEZONE):
        """
        Determine when the next period of night time is

        Parameters
        ----------
        dt: :obj:`datetime.datetime`
            Datetime from which to begin searching.
        limiting_dt: :obj:`datetime.datetime`
            Datetime beyond which should not be investigated. Useful for, e.g.
            getting the dark time for a single night. Defaults to None, at which
            point the entire DarkAlmanac will be searched.
        tz: :obj:`pytz.timezone`
            The timezone of the naive datetime object passed as dt. Defaults
            to UKST_TELESCOPE.

        Returns
        -------
        night_start, night_end: float
            The datetimes at which the next block of night time starts and ends.
            If dt is in a night time period, dark_start should be approximately
            dt (modulo the resolution of the DarkAlmanac). Note that values
            are returned using the pyephem date syntax; use EPHEM_TO_MJD to
            convert to MJD.
        """
        logging.debug('Using next_night_period')
        # All necessary input checking is done by compute_period_ephem_dts
        ephem_dt, ephem_limiting_dt = self.compute_period_ephem_dts(dt,
                                                                    limiting_dt=
                                                                    limiting_dt,
                                                                    tz=tz)
        logging.debug('Computed ephem dt range: %5.3f to %5.3f' %
                      (ephem_dt, ephem_limiting_dt, ))

        # Search for the next time slot when the Sun is below SOLAR_HORIZON
        try:
            night_start = self.data[np.logical_and(
                np.logical_and(
                    ephem_dt <= self.data['date'],
                    self.data['date'] < ephem_limiting_dt),
                self.data['sun_alt'] < SOLAR_HORIZON
            )]['date'][0]
            # night_start = (t for t, b in sorted(self.sun_alt.items()) if
            #                ephem_dt <= t < ephem_limiting_dt and
            #                b < SOLAR_HORIZON).next()
        except IndexError:
            # No nights left in this DarkAlmanac, so return None for both
            return None, None
        try:
            night_end = self.data[np.logical_and(
                np.logical_and(
                    night_start < self.data['date'],
                    self.data['date'] < ephem_limiting_dt),
                self.data['sun_alt'] >= SOLAR_HORIZON
            )]['date'][0]
            # night_end = (t for t, b in sorted(self.sun_alt.items()) if
            #              night_start < t < ephem_limiting_dt and
            #              b >= SOLAR_HORIZON).next()
        except IndexError:
            # No end time found, so use the limiting time (which is the end of
            # the almanac if not passed)
            night_end = ephem_limiting_dt

        return night_start, night_end

    def next_dark_period(self, dt, limiting_dt=None, tz=UKST_TIMEZONE):
        """
        Determine when the next period of dark time is

        Parameters
        ----------
        dt: :obj:`datetime.datetime`
            Datetime from which to begin searching.
        limiting_dt: :obj:`datetime.datetime`
            Datetime beyond which should not be investigated. Useful for, e.g.
            getting the dark time for a single night. Defaults to None, at which
            point the entire DarkAlmanac will be searched.
        tz: :obj:`pytz.timezone`
            The timezone of the naive datetime object passed as dt. Defaults
            to UKST_TELESCOPE.

        Returns
        -------
        dark_start, dark_end: float
            The datetimes at which the next block of dark time starts and ends.
            If dt is in a dark time period, dark_start should be approximately
            dt (modulo the resolution of the DarkAlmanac). Note that values
            are returned using the pyephem date syntax; use EPHEM_TO_MJD to
            convert to MJD.
        """
        logging.debug('Using next_dark_period')
        # All necessary input checking is done by compute_period_ephem_dts
        ephem_dt, ephem_limiting_dt = self.compute_period_ephem_dts(dt,
                                                                    limiting_dt=
                                                                    limiting_dt,
                                                                    tz=tz)

        try:
            dark_start = self.data[np.logical_and(
                np.logical_and(
                    ephem_dt <= self.data['date'],
                    self.data['date'] < ephem_limiting_dt
                ),
                self.data['dark_time']
            )]['date'][0]
            # dark_start = (t for t, b in sorted(self.dark_time.items()) if
            #               ephem_dt <= t < ephem_limiting_dt and b).next()
        except IndexError:
            # No dark time left in this almanac; return None to both parameters
            return None, None
        try:
            dark_end = self.data[np.logical_and(
                np.logical_and(
                    dark_start < self.data['date'],
                    self.data['date'] < ephem_limiting_dt
                ),
                ~self.data['dark_time']
            )]['date'][0]
            # dark_end = (t for t, b in sorted(self.dark_time.items()) if
            #             dark_start < t < ephem_limiting_dt and
            #             not b).next()
        except IndexError:
            # No end time found, so use the limiting time (which is the end of
            # the almanac if not passed)
            dark_end = ephem_limiting_dt

        return dark_start, dark_end

    def next_grey_period(self, dt, limiting_dt=None, tz=UKST_TIMEZONE):
        """
        Determine when the next period of grey time is

        Parameters
        ----------
        dt: :obj:`datetime.datetime`
            Datetime from which to begin searching.
        limiting_dt: :obj:`datetime.datetime`
            Datetime beyond which should not be investigated. Useful for, e.g.
            getting the dark time for a single night. Defaults to None, at which
            point the entire DarkAlmanac will be searched.
        tz: :obj:`pytz.timezone`
            The timezone of the naive datetime object passed as dt. Defaults
            to UKST_TELESCOPE.

        Returns
        -------
        grey_start, grey_end: float
            The datetimes at which the next block of grey time starts and ends.
            If dt is in a grey time period, dark_start should be approximately
            dt (modulo the resolution of the DarkAlmanac). Note that values
            are returned using the pyephem date syntax; use EPHEM_TO_MJD to
            convert to MJD, or ephem_to_td to convert to a UTC datetime.
        """
        logging.debug('Using next_grey_period')
        # All necessary input checking is done by compute_period_ephem_dts
        ephem_dt, ephem_limiting_dt = self.compute_period_ephem_dts(dt,
                                                                    limiting_dt=
                                                                    limiting_dt,
                                                                    tz=tz)

        # This is slightly more complex that just looking at the dark
        # time calculation - we need to check that:
        # 1) The Sun is below the twilight horizon
        # 2) It is *not* dark time
        # We do this by:
        # - Getting the next sun-down window
        # - Getting any dark period during that window
        # - Looking for either a grey period before or after the dark period

        # Get the next Sun-down period
        night_start, night_end = self.next_night_period(dt,
                                                        limiting_dt=limiting_dt,
                                                        tz=tz)
        if night_start is None:
            # No grey time available
            return None, None

        # Determine the next dark period
        dark_start, dark_end = self.next_dark_period(dt,
                                                     limiting_dt=limiting_dt,
                                                     tz=tz)

        if dark_start is None or dark_start > night_end:
            # There is no dark time left (or no dark time in the next night),
            # so the next night period must be all grey time
            grey_start, grey_end = night_start, night_end
        elif dark_start == night_start and dark_end < night_end:
            # The grey period must start when the dark ends
            # Make sure there isn't another dark period before night_end
            dark_start_next, dark_end_next = self.next_dark_period(
                pytz.utc.localize(ephem_to_dt(
                    dark_end)).astimezone(tz).replace(tzinfo=None),
                limiting_dt=pytz.utc.localize(ephem_to_dt(
                    night_end)).astimezone(tz).replace(tzinfo=None),
                tz=pytz.utc
            )
            if dark_start_next is None:
                grey_start, grey_end = dark_end, night_end
            else:
                grey_start, grey_end = dark_end, dark_start_next
        elif dark_end == night_end and dark_start > night_start:
            # The (next) grey period must be at the start of the night
            grey_start, grey_end = night_start, dark_start
        else:
            # If this point has been reached, none of the night is grey time
            # Therefore, we need to start searching the next night
            # Basically, we get the function to call itself with dt one day
            # later until it hits a solution, or returns None
            if limiting_dt - dt > datetime.timedelta(1):
                return self.next_grey_period(dt + datetime.timedelta(1),
                                             limiting_dt=limiting_dt,
                                             tz=tz)
            else:
                return None, None

        return grey_start, grey_end

# ______________________________________________________________________________


def airmass(ra, dec, date_j2000=None, observer=UKST_TELESCOPE):
    # initialise ephem observer object with specified datetime
    if date_j2000 is not None:
        observer.date = date_j2000
    # initialise ephem target object with specified coordinates
    target = ephem.FixedBody()             # create ephem target object
    target._ra = np.radians(ra)          # radians everywhere
    target._dec = np.radians(dec)        # radians everywhere
    target.compute(observer)             # intialise ephem target object

    # return airmass if target is accessible with UKST
    if np.degrees(target.alt) > 5:
        return 1./np.sin(target.alt)
    else:
        return 99.

# ______________________________________________________________________________


def next_dark_period(observer=UKST_TELESCOPE):
    _date = observer.date
    # determine next sun and moon rise and set times from now.
    sunrise, sunset = next_sunrise(observer), next_sunset(observer)
    moonrise, moonset = next_moonrise(observer), next_moonset(observer)
    # are the sun and moon up now? (will they set before they rise?)
    is_sun_up = sunset < sunrise
    is_moon_up = moonset < moonrise
    while (is_sun_up or is_moon_up):
        until = observer.date + 1./1440 # advance at least 1 min into the future
        # advance time to when sun/moon have set (whichever is furthest ahead)
        if is_sun_up:
            until = max(until,  sunset)
        if is_moon_up:
            until = max(until, moonset)
        observer.date = until
        # update rise/set times as necessary
        if sunrise <= until:
            sunrise = next_sunrise(observer)
        if sunset <= until:
            sunset = next_sunset(observer)
        if moonrise <= until:
            moonrise = next_moonrise(observer)
        if moonset <= until:
            moonset = next_moonset(observer)
        # how about now? are the sun and moon up now?
        is_sun_up = sunset < sunrise
        is_moon_up = moonset < moonrise
    darkstart = observer.date
    # dark time ends when either the sun or the moon rises
    darkend = min(sunrise, moonrise)
    logging.debug('next dark period: %s --> %s' % (darkstart, darkend, ))
    # return observer.date to its original value
    observer.date = _date
    return darkstart, darkend        

# ______________________________________________________________________________


def hours_observable(ra, dec, observer=UKST_TELESCOPE,
                     start_date=None, end_date=None,
                     observing_period=365.25 / 2.,
                     minimum_airmass=2.0, verbose=False):

    # Input checking
    if end_date is None and observing_period is None:
        raise ValueError('Either end_date or observing_period must be defined')

    if start_date is None:
        start_date = utc_to_j2000() # Set start time to now

    # determine end of observing period if necessary
    if end_date is None:
        observer.date = start_date  # pyephem accepts datetime object
        end_date = observer.date + observing_period
        observer.date = end_date

    if end_date <= start_date:
        raise ValueError('The end date is before the start date! Refine either '
                         'your passed end_date or observing_period')
        
    # initialise ephem fixed body object for target
    target = ephem.FixedBody()
    target._ra = np.radians(ra)    # radians everywhere
    target._dec = np.radians(dec)  # radians everywhere

    # define angle corresponding to minimum_airmass and twilight_horizon
    observable = np.arcsin(1. / minimum_airmass)  # radians everywhere

    # hack around weird pyephem behavior near target's zenith
    # Precisely what is this doing?
    zenith = np.abs(np.abs(observer.lat) + np.radians(dec - 90.))
    observable = np.clip(observable, 0., zenith - np.radians(.1))
    
    def next_rise(obs):
        obs.horizon = observable
        target.compute(obs)
        return obs.next_rising(target)

    def next_set(obs):
        obs.horizon = observable
        target.compute(obs)
        return obs.next_setting(target)
        
    # from start of observing, compute next rise/set dates 
    observer.date = start_date    # pyephem accepts datetime object
    sunrise = next_sunrise(observer)
    sunset = next_sunset(observer)
    moonrise = next_moonrise(observer)
    moonset = next_moonset(observer)

    # given its Dec, check whether target actually ever sets, or is circumpolar
    target.compute(observer)
    always_up_declination = -np.pi/2. + np.abs(observer.lat) - observable
    target_always_up = dec < np.degrees(always_up_declination)

    # and then compute target rise/set times if necessary
    if target_always_up:
        targetrise, targetset = observer.date, end_date
    else:
        targetrise = next_rise(observer)
        targetset = next_set(observer)

    # and now step forward through the observing period
    hours_total = 0.
    while observer.date < end_date:
        
        # if sun rises before it sets then it is nighttime (good)
        is_night_time = sunrise < sunset 
        # if moon rises before it sets then it is darktime (good)
        is_dark_time = moonrise < moonset
        # if target sets before it rises then it is visible (good)
        is_target_up = (targetset < targetrise)  # or target_always_up

        # if target is observable record how long it is observable for
        if is_night_time and is_dark_time and is_target_up:

            # determine when target becomes unobservable
            until = min(sunrise, moonrise, targetset, end_date)

            # record amount of observable time in hours
            hours_tonight = (until - observer.date) * 24.
            # add this to the total observable time in the full period
            hours_total += hours_tonight

            if verbose:
                print (observer.date, '-->', until,
                       '(%.3f hr)' % hours_tonight)
        else:
            # if target is not observable, determine when it might next be
            # advance by a minimum of one minute to sidestep pyephem oddnesses
            until = observer.date + 1./1440
            if not is_night_time:
                until = max(until, sunset)
            if not is_dark_time:
                until = max(until, moonset)
            if not is_target_up:
                until = max(until, targetrise)

        if observer.date == until:
            pass
            # This code block triggers if until is the same as the osberver date
            # So, that's in the event that either:
            # - The target is observable, but the until unobservable date is
            #   somehow the same;
            # - The target is unobservable, but somehow is magically observable
            #   at the current date
            # print 'oh no!', observer.date
            # print
            # until = observer.date
            # print until, float(until)
            # print is_night_time; until = max(until, sunset)
            # print until, float(until)
            # print is_dark_time;  until = max(until, moonset)
            # print until, float( until )
            # print is_target_up; until = max(until, targetrise)
            # print until, float(until)
            # print
            # print 'currently', observer.date, float(observer.date)
            # print 'sunrise', sunrise, sunrise - observer.date
            # print 'sunset', sunset, sunset - observer.date
            # print 'is_night_time', is_night_time, sunset - observer.date
            # print 'moonrise', moonrise, moonrise - observer.date
            # print 'moonset', moonset, moonset - observer.date
            # print 'is_dark_time', is_dark_time, moonset-observer.date
            # print 'targetrise', targetrise, targetrise - observer.date
            # print 'targetset', targetset, targetset - observer.date
            # print 'is_target_up', is_target_up, targetrise - observer.date
            # print 'checks', targetset <= until, targetset - until, \
            #     targetset - next_set()
            # print 'until', until, until - observer.date
            # print 'target_always_up', target_always_up
#            time.sleep( 10. )

        # advance time to next change in circumstances
        observer.date = min(until, end_date)
        
        # update any/all event times that need updating
        if sunrise <= until:
            sunrise = next_sunrise(observer=observer)
        if sunset <= until:
            sunset = next_sunset(observer=observer)
        if moonrise <= until:
            moonrise = next_moonrise(observer=observer)
        if moonset <= until:
            moonset = next_moonset(observer=observer)
        if targetrise <= until and not target_always_up:
            targetrise = next_rise()
        if targetset <= until and not target_always_up:
            targetset = next_set()

    # all done!
    return hours_total
        
        
# ______________________________________________________________________________

def hours_observable_bruteforce(ra, dec, observer=UKST_TELESCOPE,
                                start_date=None, end_date=None,
                                observing_period=365.25 / 2.,
                                minimum_airmass=2.0, verbose=0,
                                resolution=15., full_output=False,
                                dates_j2000=None):

    # TODO: Add input checking

    # define horizons for observability computation
    observable = np.arcsin(1./ minimum_airmass) # radians everywhere
    solar_horizon = SOLAR_TWILIGHT_HORIZON - np.radians(0.24)
    lunar_horizon = LUNAR_TWILIGHT_HORIZON - np.radians(0.27)
    # remember that the sun and moon both have a size! (0.24 and 0.27 deg)
    
    # initialise ephem fixed body object for pointing
    target = ephem.FixedBody()
    target._ra = np.radians(ra)    # radians everywhere
    target._dec = np.radians(dec)  # radians everywhere

    # instantiate ephem sun/moon objects
    sun, moon = ephem.Sun(), ephem.Moon()

    # define time grid if not given 
    if dates_j2000 is None:
        # initialise ephem observer object for UKST @ SSO
        observer.date = start_date

        if end_date is None:
            end_date = observer.date + observing_period
        else :
            observing_period = end_date - observer.date
        dates_j2000 = (observer.date +
                       np.arange(0, observing_period, resolution / 1440.))

    # and finally the actual computation
    time_total = 0.
    sol_alt, lun_alt, target_alt, dark_time = [], [], [], []
    for d in dates_j2000.ravel():
        observer.date = d
        sun.compute(observer)
        moon.compute(observer)
        target.compute(observer)

        can_observe = (sun.alt < solar_horizon) and (moon.alt < lunar_horizon)
        if full_output:
            sol_alt.append(sun.alt)
            lun_alt.append(moon.alt)
            target_alt.append(target.alt)
            dark_time.append(can_observe)
        else :
            if can_observe and (target.alt > observable):
                time_total += resolution
            
    if full_output :
        # convert results to numpy arrays
        sol_alt = np.array(sol_alt).reshape(dates_j2000.shape)
        lun_alt = np.array(lun_alt).reshape(dates_j2000.shape)
        target_alt=np.array(target_alt).reshape(dates_j2000.shape)
        dark_time=np.array(dark_time).reshape(dates_j2000.shape)
        return dates_j2000, sol_alt, lun_alt, target_alt, dark_time
    else:
        return time_total/60.


# ______________________________________________________________________________

def hours_observable_from_almanac(almanac_filename,
                                  dates_j2000, is_dark_time,
                                  observer=UKST_TELESCOPE,
                                  ra=None, dec=None,
                                  start_date_j2000=None, end_date_j2000=None,
                                  observing_period=365.25 / 2.,
                                  minimum_airmass=2.0):
    # load almanac if it exists
    if os.path.exists(almanac_filename):
        with np.load(almanac_filename) as save_dict:
            ddates, airmass = save_dict['dates_J2000'], save_dict['airmass']
        # check that almanac follows same date grid as input is_dark_time
        if not np.allclose(dates_j2000, ddates):
            logging.info('''\n\nBADNESS!
            dates found in almanac with filename %s do not match those given
            to hours_observable_from_almanac. this almanac must be remade.
            existing almanac is being removed and reconstructed.
            ''' % almanac_filename)
            os.remove(almanac_filename)
            # discard this almanac if its not right

    # create almanac if necessary
    if not os.path.exists(almanac_filename):
        if ra is None or dec is None:
            raise RuntimeError('''BADNESS!
            almanac with filename %s does not exist.
            call hours_observable_from_almanac using ra, dec keywords to
            create a new almanac.  dying gracelessly now.
            ''' % almanac_filename)
        airmass = create_almanac(ra, dec, dates_j2000, almanac_filename)

    if end_date_j2000 is None:
        end_date_j2000 = observer.date + observing_period

    # identify when target is observable during observing period
    fair_game = is_dark_time and \
                (start_date_j2000 <= dates_j2000) and \
                (dates_j2000 <= end_date_j2000)

#    better_entries = np.sum( fair_game & ( airmass <= minimum_airmass ) )
    better_entries = np.interp(minimum_airmass,
                               np.sort(airmass[fair_game]),
                               np.arange(fair_game.sum()))
    # this gives the number of dark time entries within the specified time
    # period where the airmass in the almanac is less than the minimum.

    # use dates grid to determine resolution in hours
    first_date = dates_j2000[np.unravel_index(0, dates_j2000.shape)]
    last_date = dates_j2000[np.unravel_index(dates_j2000.size - 1,
                                              dates_j2000.shape)]
    resolution_in_hours = (last_date - first_date) * 24. / dates_j2000.size
    better_hours = better_entries * resolution_in_hours

    return better_hours
        
    
# ______________________________________________________________________________

def create_dark_almanac(dark_almanac_filename,
                        start_date_j2000=None, end_date_j2000=None,
                        observing_period=int(4 * 365.25),
                        resolution=15.):

    logging.info('creating dark almanac %s ...' % (dark_almanac_filename), )
    # sys.stdout.flush()
    
    dates, sun, moon, target, is_dark_time = hours_observable_bruteforce(
        ra=0., dec=0., 
        start_date=start_date_j2000, end_date=end_date_j2000,
        observing_period=observing_period,
        resolution=resolution, full_output=True)

    solar_horizon = SOLAR_TWILIGHT_HORIZON - np.radians(0.24)
    lunar_horizon = LUNAR_TWILIGHT_HORIZON - np.radians(0.27)
    # remember that the sun and moon both have a size! (0.24 and 0.27 deg)

    times_per_day = 1440. / resolution
    if not times_per_day == int(times_per_day):
        logging.info('''BADNESS!
        resolution_in_min must divide a day into an integer no pieces.
        in other words, resolution_in_min must be a divisor of 1440.
        valid values include 1, 2, 3, 4, 5, 6, 10, 12, 15, 20, 30, 60, etc.
        the recommended value is 15.''')
    shape = (dates.size/times_per_day, times_per_day)

    dates_J2000 = dates.reshape(shape)
    sun, moon = sun.reshape(shape), moon.reshape(shape)
    target = target.reshape(shape)
    is_dark_time = is_dark_time.reshape(shape)

    save_dict = { 'dates_J2000' : dates_J2000, 'is_dark_time' : is_dark_time }
    np.savez(dark_almanac_filename, **save_dict)
    logging.info('done.')
    
    return dates_J2000, is_dark_time
    
    
# ______________________________________________________________________________

def create_almanac(ra, dec, dates_j2000, almanac_filename):
    logging.info('creating almanac' % (almanac_filename, ))
    # sys.stdout.flush()
    
    dates, sun, moon, target, dark_time = hours_observable_bruteforce(
        ra, dec, dates_j2000=dates_j2000, full_output=True)

    airmass = np.clip(np.where(target > np.radians(10.),
                               1./np.sin(target), 99.), 0., 9.)

    save_dict = {'dates_J2000': dates_j2000, 'airmass': airmass}
    np.savez(almanac_filename, **save_dict)
    logging.info('done.')

    return airmass

        
# ______________________________________________________________________________
#
# CONVENIENCE FUNCTIONS FOR RISE AND SET TIMES

# ephem does everything internally using J2000 dates

def utc_to_j2000(datetime_utc=datetime.datetime.utcnow()):
    return ephem.julian_date(datetime_utc) - 2415020.


def next_sunrise(observer=UKST_TELESCOPE, horizon=SOLAR_TWILIGHT_HORIZON):
    observer.horizon = horizon             # specify horizon for rise/set
    target = ephem.Sun()                   # set target as Sol
    target.compute(observer)             # intialise ephem target object
    return observer.next_rising(target)  # return next rise date


def next_sunset(observer=UKST_TELESCOPE, horizon=SOLAR_TWILIGHT_HORIZON):
    observer.horizon = horizon             # specify horizon for rise/set
    target = ephem.Sun()                   # set target as Sol
    target.compute(observer)             # intialise ephem target object
    return observer.next_setting(target) # return next set date


def next_moonrise(observer=UKST_TELESCOPE, horizon=LUNAR_TWILIGHT_HORIZON):
    observer.horizon = horizon             # specify horizon for rise/set
    target = ephem.Moon()                  # set target as the moon
    target.compute(observer)             # intialise ephem target object
    return observer.next_rising(target)  # return next rise date


def next_moonset(observer=UKST_TELESCOPE, horizon=LUNAR_TWILIGHT_HORIZON):
    observer.horizon = horizon             # specify horizon for rise/set
    target = ephem.Moon()                  # set target as the moon
    target.compute(observer)             # intialise ephem target object
    return observer.next_setting(target)  # return next set date


def next_riseset(RA, Dec, observer=UKST_TELESCOPE, horizon_in_degrees=0.):
    observer.horizon = np.radians(horizon_in_degrees) # radians everywhere
    target = ephem.FixedBody()             # create ephem target object
    target._ra = np.radians(RA)          # radians everywhere
    target._dec = np.radians(Dec)        # radians everywhere
    target.compute(observer)             # intialise ephem target object
    risedate = observer.next_rising(target)
    setdate = observer.next_setting(target)
    return risedate, setdate               # return rise and set dates

# ______________________________________________________________________________<|MERGE_RESOLUTION|>--- conflicted
+++ resolved
@@ -66,9 +66,6 @@
 
 ALMANAC_RESOLUTION_MAX = 60. * 4.
 """:obj:`float`: Maximum allowed resolution of :any:`Almanac` objects"""
-
-ZENITH_EXCLUSION_DISTANCE = 1.5 * tp.TILE_RADIUS
-""":obj:`float`: Minimum allowable approach to zenith (arcseconds)"""
 
 # Constant for converting from ephem times to MJD
 EPHEM_TO_MJD = 15019.5
@@ -748,17 +745,9 @@
                       'bruteforce: '
                       '%1.3f, %1.3f' % (min(target), max(target)))
 
-<<<<<<< HEAD
         airmass_values = np.clip(np.where(
             target > np.radians(10.),  # Avoid FP errors near horizons
             1./np.sin(target), 99.), 0., 9.)
-=======
-        airmass_values = np.clip(np.where(np.logical_and(
-            target > np.radians(10.),  # Avoid FP errors near horizons
-            target < np.radians(
-                90. - (ZENITH_EXCLUSION_DISTANCE / 3600.))  # Avoid passing thru zenith
-        ), 1./np.sin(target), 99.), 1., 9.)
->>>>>>> abeead8a
 
         self.data = np.array([tuple(x) for x in
                               np.vstack((dates, airmass_values)).T.tolist()],
